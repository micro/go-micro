--- conflicted
+++ resolved
@@ -43,9 +43,6 @@
 
 ## Getting Started
 
-<<<<<<< HEAD
-See the [docs](https://micro.mu/docs/framework.html) for detailed information on the architecture, installation and use of go-micro.
-=======
 To make use of Go Micro
 
 ```golang
@@ -57,4 +54,3 @@
 ## License
 
 Go Micro is Apache 2.0 licensed
->>>>>>> c4acf3c2
