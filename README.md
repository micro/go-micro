# Go Micro [![GoDoc](https://godoc.org/github.com/piemapping/go-micro?status.svg)](https://godoc.org/github.com/piemapping/go-micro) [![Travis CI](https://travis-ci.org/myodc/go-micro.svg?branch=master)](https://travis-ci.org/myodc/go-micro)

Go Micro is a microservices library which provides the fundamental building blocks for writing fault tolerant distributed systems at scale. It is part of the [Micro](https://github.com/piemapping/micro) toolchain.

An example server can be found in examples/server.

- [Mailing List](https://groups.google.com/forum/#!forum/micro-services) 
- [Slack](https://micro-services.slack.com) : [auto-invite](http://micro-invites.herokuapp.com/)

## Features

Feature		| Package	|	Description
-------		| -------	|	---------
Discovery	| [Registry](https://godoc.org/github.com/myodc/go-micro/registry)	|	A way of locating services to communicate with
Client		| [Client](https://godoc.org/github.com/myodc/go-micro/client)	|	Used to make RPC requests to a service
Server		| [Server](https://godoc.org/github.com/myodc/go-micro/server)	|	Listens and serves RPC requests
Pub/Sub		| [Broker](https://godoc.org/github.com/myodc/go-micro/broker)	|	Publish and Subscribe to events
Transport	| [Transport](https://godoc.org/github.com/myodc/go-micro/transport)	|	Communication mechanism between services

## Prerequisites

Consul is the default discovery mechanism provided in go-micro. Discovery is however pluggable.

### Install Consul
[https://www.consul.io/intro/getting-started/install.html](https://www.consul.io/intro/getting-started/install.html)

## Getting Started

### Run Consul
```
$ consul agent -server -bootstrap-expect 1 -data-dir /tmp/consul
```

### Run Service
```
$ go run examples/server/main.go --logtostderr
I1108 11:08:19.926071   11358 server.go:96] Starting server go.micro.srv.example id go.micro.srv.example-04de4cf0-8609-11e5-bf3a-68a86d0d36b6
I1108 11:08:19.926407   11358 rpc_server.go:233] Listening on [::]:54080
I1108 11:08:19.926500   11358 http_broker.go:80] Broker Listening on [::]:54081
I1108 11:08:19.926632   11358 rpc_server.go:158] Registering node: go.micro.srv.example-04de4cf0-8609-11e5-bf3a-68a86d0d36b6
```

### Test Service
```
$ go run examples/client/main.go 
go.micro.srv.example-59b6e0ab-0300-11e5-b696-68a86d0d36b6: Hello John
```

## Writing a service

### Create request/response proto
`go-micro/examples/server/proto/example/example.proto`:

```
syntax = "proto3";

message Request {
        string name = 1;
}

message Response {
        string msg = 1;
}
```

<<<<<<< HEAD
Compile proto `protoc -I$GOPATH/src --go_out=$GOPATH/src $GOPATH/src/github.com/piemapping/go-micro/template/proto/example/example.proto`
=======
Compile proto `protoc -I$GOPATH/src --go_out=$GOPATH/src $GOPATH/src/github.com/myodc/go-micro/examples/server/proto/example/example.proto`
>>>>>>> fa3b66a5

### Create request handler
`go-micro/examples/server/handler/example.go`:

```go
package handler

import (
<<<<<<< HEAD
        log "github.com/golang/glog"
        c "github.com/piemapping/go-micro/context"
        example "github.com/piemapping/go-micro/examples/server/proto/example"
        "github.com/piemapping/go-micro/server"
=======
	log "github.com/golang/glog"
	c "github.com/myodc/go-micro/context"
	example "github.com/myodc/go-micro/examples/server/proto/example"
	"github.com/myodc/go-micro/server"
>>>>>>> fa3b66a5

	"golang.org/x/net/context"
)

type Example struct{}

func (e *Example) Call(ctx context.Context, req *example.Request, rsp *example.Response) error {
	md, _ := c.GetMetadata(ctx)
	log.Infof("Received Example.Call request with metadata: %v", md)
	rsp.Msg = server.Config().Id() + ": Hello " + req.Name
	return nil
}
```

### Init server
`go-micro/examples/server/main.go`:

```go
package main

import (
	log "github.com/golang/glog"
	"github.com/piemapping/go-micro/cmd"
	"github.com/piemapping/go-micro/examples/server/handler"
	"github.com/piemapping/go-micro/server"
)

func main() {
	// optionally setup command line usage
	cmd.Init()

	// Initialise Server
	server.Init(
		server.Name("go.micro.srv.example"),
	)

	// Register Handlers
	server.Handle(
		server.NewHandler(
			new(handler.Example),
		),
	)

	// Run server
	if err := server.Run(); err != nil {
		log.Fatal(err)
	}
}
```

### Run service
```
$ go run examples/server/main.go --logtostderr
I1108 11:08:19.926071   11358 server.go:96] Starting server go.micro.srv.example id go.micro.srv.example-04de4cf0-8609-11e5-bf3a-68a86d0d36b6
I1108 11:08:19.926407   11358 rpc_server.go:233] Listening on [::]:54080
I1108 11:08:19.926500   11358 http_broker.go:80] Broker Listening on [::]:54081
I1108 11:08:19.926632   11358 rpc_server.go:158] Registering node: go.micro.srv.example-04de4cf0-8609-11e5-bf3a-68a86d0d36b6
```<|MERGE_RESOLUTION|>--- conflicted
+++ resolved
@@ -63,11 +63,7 @@
 }
 ```
 
-<<<<<<< HEAD
 Compile proto `protoc -I$GOPATH/src --go_out=$GOPATH/src $GOPATH/src/github.com/piemapping/go-micro/template/proto/example/example.proto`
-=======
-Compile proto `protoc -I$GOPATH/src --go_out=$GOPATH/src $GOPATH/src/github.com/myodc/go-micro/examples/server/proto/example/example.proto`
->>>>>>> fa3b66a5
 
 ### Create request handler
 `go-micro/examples/server/handler/example.go`:
@@ -76,19 +72,12 @@
 package handler
 
 import (
-<<<<<<< HEAD
         log "github.com/golang/glog"
         c "github.com/piemapping/go-micro/context"
         example "github.com/piemapping/go-micro/examples/server/proto/example"
         "github.com/piemapping/go-micro/server"
-=======
-	log "github.com/golang/glog"
-	c "github.com/myodc/go-micro/context"
-	example "github.com/myodc/go-micro/examples/server/proto/example"
-	"github.com/myodc/go-micro/server"
->>>>>>> fa3b66a5
 
-	"golang.org/x/net/context"
+    	"golang.org/x/net/context"
 )
 
 type Example struct{}
