--- conflicted
+++ resolved
@@ -10,9 +10,6 @@
 )
 
 func NewAuth(opts ...Option) Auth {
-<<<<<<< HEAD
-	return &noop{opts: NewOptions(opts...)}
-=======
 	options := Options{
 		Provider: basic.NewProvider(),
 	}
@@ -24,7 +21,6 @@
 	return &noop{
 		opts: options,
 	}
->>>>>>> 71d42539
 }
 
 type noop struct {
