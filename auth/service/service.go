package service

import (
	"context"
	"fmt"
	"strings"
	"sync"
	"time"

	"github.com/micro/go-micro/v2/auth"
	pb "github.com/micro/go-micro/v2/auth/service/proto"
	"github.com/micro/go-micro/v2/auth/token"
	"github.com/micro/go-micro/v2/auth/token/jwt"
	"github.com/micro/go-micro/v2/client"
	log "github.com/micro/go-micro/v2/logger"
	"github.com/micro/go-micro/v2/util/jitter"
)

// NewAuth returns a new instance of the Auth service
func NewAuth(opts ...auth.Option) auth.Auth {
	svc := new(svc)
	svc.Init(opts...)
	return svc
}

// svc is the service implementation of the Auth interface
type svc struct {
	options auth.Options
	auth    pb.AuthService
	rule    pb.RulesService
	jwt     token.Provider

	rules []*pb.Rule
	sync.Mutex
}

func (s *svc) String() string {
	return "service"
}

func (s *svc) Init(opts ...auth.Option) {
	for _, o := range opts {
		o(&s.options)
	}

	dc := client.DefaultClient
	s.auth = pb.NewAuthService("go.micro.auth", dc)
	s.rule = pb.NewRulesService("go.micro.auth", dc)

	// if we have a JWT public key passed as an option,
	// we can decode tokens with the type "JWT" locally
	// and not have to make an RPC call
	if key := s.options.PublicKey; len(key) > 0 {
		s.jwt = jwt.NewTokenProvider(token.WithPublicKey(key))
	}

	// load rules periodically from the auth service
	timer := time.NewTicker(time.Second * 30)
	go func() {
		// load rules immediately on startup
		s.loadRules()

		for {
			<-timer.C

			// jitter for up to 5 seconds, this stops
			// all the services calling the auth service
			// at the exact same time
			time.Sleep(jitter.Do(time.Second * 5))
			s.loadRules()
		}
	}()
}

func (s *svc) Options() auth.Options {
	return s.options
}

// Generate a new account
func (s *svc) Generate(id string, opts ...auth.GenerateOption) (*auth.Account, error) {
	options := auth.NewGenerateOptions(opts...)

	rsp, err := s.auth.Generate(context.TODO(), &pb.GenerateRequest{
		Id:           id,
		Roles:        options.Roles,
		Metadata:     options.Metadata,
		Namespace:    options.Namespace,
		SecretExpiry: int64(options.SecretExpiry.Seconds()),
	})
	if err != nil {
		return nil, err
	}

	return serializeAccount(rsp.Account), nil
}

// Grant access to a resource
func (s *svc) Grant(role string, res *auth.Resource) error {
	_, err := s.rule.Create(context.TODO(), &pb.CreateRequest{
		Role:   role,
		Access: pb.Access_GRANTED,
		Resource: &pb.Resource{
			Type:     res.Type,
			Name:     res.Name,
			Endpoint: res.Endpoint,
		},
	})
	return err
}

// Revoke access to a resource
func (s *svc) Revoke(role string, res *auth.Resource) error {
	_, err := s.rule.Delete(context.TODO(), &pb.DeleteRequest{
		Role:   role,
		Access: pb.Access_GRANTED,
		Resource: &pb.Resource{
			Type:     res.Type,
			Name:     res.Name,
			Endpoint: res.Endpoint,
		},
	})
	return err
}

// Verify an account has access to a resource
func (s *svc) Verify(acc *auth.Account, res *auth.Resource) error {
	queries := [][]string{
		{res.Type, res.Name, res.Endpoint}, // check for specific role, e.g. service.foo.ListFoo:admin (role is checked in accessForRule)
		{res.Type, res.Name, "*"},          // check for wildcard endpoint, e.g. service.foo*
		{res.Type, "*"},                    // check for wildcard name, e.g. service.*
		{"*"},                              // check for wildcard type, e.g. *
	}

	// endpoint is a url which can have wildcard excludes, e.g.
	// "/foo/*" will allow "/foo/bar"
	if comps := strings.Split(res.Endpoint, "/"); len(comps) > 1 {
		for i := 1; i < len(comps); i++ {
			wildcard := fmt.Sprintf("%v/*", strings.Join(comps[0:i], "/"))
			queries = append(queries, []string{res.Type, res.Name, wildcard})
		}
	}

	for _, q := range queries {
		for _, rule := range s.listRules(q...) {
			switch accessForRule(rule, acc, res) {
			case pb.Access_UNKNOWN:
				continue // rule did not specify access, check the next rule
			case pb.Access_GRANTED:
				log.Infof("%v granted access to %v:%v:%v by rule %v", acc.ID, res.Type, res.Name, res.Endpoint, rule.Id)
				return nil // rule grants the account access to the resource
			case pb.Access_DENIED:
				log.Infof("%v denied access to %v:%v:%v by rule %v", acc.ID, res.Type, res.Name, res.Endpoint, rule.Id)
				return auth.ErrForbidden // rule denies access to the resource
			}
		}
	}

	// no rules were found for the resource, default to denying access
	log.Infof("%v denied access to %v:%v:%v by lack of rule (%v rules found)", acc.ID, res.Type, res.Name, res.Endpoint, len(s.rules))
	return auth.ErrForbidden
}

// Inspect a token
func (s *svc) Inspect(token string) (*auth.Account, error) {
	// try to decode JWT locally and fall back to srv if an error
	// occurs, TODO: find a better way of determining if the token
	// is a JWT, possibly update the interface to take an auth.Token
	// and not just the string
	if len(strings.Split(token, ".")) == 3 && s.jwt != nil {
		if tok, err := s.jwt.Inspect(token); err == nil {
			return &auth.Account{
				ID:       tok.Subject,
				Roles:    tok.Roles,
				Metadata: tok.Metadata,
			}, nil
		}
	}

	rsp, err := s.auth.Inspect(context.TODO(), &pb.InspectRequest{
		Token: token,
	})
	if err != nil {
		return nil, err
	}

	return serializeAccount(rsp.Account), nil
}

// Token generation using an account ID and secret
func (s *svc) Token(id, secret string, opts ...auth.TokenOption) (*auth.Token, error) {
	options := auth.NewTokenOptions(opts...)

<<<<<<< HEAD
	rsp, err := s.auth.Token(context.Background(), &authPb.TokenRequest{
		Id:          id,
=======
	rsp, err := s.auth.Refresh(context.Background(), &pb.RefreshRequest{
>>>>>>> c706ebe3
		Secret:      secret,
		TokenExpiry: int64(options.TokenExpiry.Seconds()),
	})
	if err != nil {
		return nil, err
	}

	return serializeToken(rsp.Token), nil
}

var ruleJoinKey = ":"

// accessForRule returns a rule status, indicating if a rule permits access to a
// resource for a given account
func accessForRule(rule *pb.Rule, acc *auth.Account, res *auth.Resource) pb.Access {
	if rule.Role == "*" {
		return rule.Access
	}

	for _, role := range acc.Roles {
		if rule.Role == role {
			return rule.Access
		}

		// allow user.anything if role is user.*
		if strings.HasSuffix(rule.Role, ".*") && strings.HasPrefix(rule.Role, role+".") {
			return rule.Access
		}
	}

	return pb.Access_UNKNOWN
}

// listRules gets all the rules from the store which have an id
// prefix matching the filters
func (s *svc) listRules(filters ...string) []*pb.Rule {
	s.Lock()
	defer s.Unlock()

	prefix := strings.Join(filters, ruleJoinKey)

	var rules []*pb.Rule
	for _, r := range s.rules {
		if strings.HasPrefix(r.Id, prefix) {
			rules = append(rules, r)
		}
	}

	return rules
}

// loadRules retrieves the rules from the auth service
func (s *svc) loadRules() {
	rsp, err := s.rule.List(context.TODO(), &pb.ListRequest{})
	s.Lock()
	defer s.Unlock()

	if err != nil {
		log.Errorf("Error listing rules: %v", err)
		return
	}

	s.rules = rsp.Rules
}

func serializeToken(t *pb.Token) *auth.Token {
	return &auth.Token{
		Token:    t.Token,
		Type:     t.Type,
		Created:  time.Unix(t.Created, 0),
		Expiry:   time.Unix(t.Expiry, 0),
		Subject:  t.Subject,
		Roles:    t.Roles,
		Metadata: t.Metadata,
	}
}

func serializeAccount(a *pb.Account) *auth.Account {
	var secret *auth.Token
	if a.Secret != nil {
		secret = serializeToken(a.Secret)
	}

	return &auth.Account{
		ID:        a.Id,
		Roles:     a.Roles,
		Metadata:  a.Metadata,
		Namespace: a.Namespace,
		Secret:    secret,
	}
}<|MERGE_RESOLUTION|>--- conflicted
+++ resolved
@@ -190,12 +190,8 @@
 func (s *svc) Token(id, secret string, opts ...auth.TokenOption) (*auth.Token, error) {
 	options := auth.NewTokenOptions(opts...)
 
-<<<<<<< HEAD
-	rsp, err := s.auth.Token(context.Background(), &authPb.TokenRequest{
+	rsp, err := s.auth.Token(context.Background(), &pb.TokenRequest{
 		Id:          id,
-=======
-	rsp, err := s.auth.Refresh(context.Background(), &pb.RefreshRequest{
->>>>>>> c706ebe3
 		Secret:      secret,
 		TokenExpiry: int64(options.TokenExpiry.Seconds()),
 	})
