--- conflicted
+++ resolved
@@ -7,12 +7,9 @@
 	"fmt"
 	"net"
 	"os"
-<<<<<<< HEAD
 	"strings"
 	"sync"
-=======
 	"sync/atomic"
->>>>>>> 58598d0f
 	"time"
 
 	"github.com/micro/go-micro/v2/broker"
