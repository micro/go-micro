package cmd

import (
	"context"
<<<<<<< HEAD
=======
	
>>>>>>> cb3db7dd
	"github.com/asim/go-micro/v3/auth"
	"github.com/asim/go-micro/v3/broker"
	"github.com/asim/go-micro/v3/cache"
	"github.com/asim/go-micro/v3/client"
	"github.com/asim/go-micro/v3/config"
	"github.com/asim/go-micro/v3/debug/profile"
	"github.com/asim/go-micro/v3/debug/trace"
	"github.com/asim/go-micro/v3/registry"
	"github.com/asim/go-micro/v3/runtime"
	"github.com/asim/go-micro/v3/selector"
	"github.com/asim/go-micro/v3/server"
	"github.com/asim/go-micro/v3/store"
	"github.com/asim/go-micro/v3/transport"
)

type Options struct {
	// For the Command Line itself
	Name        string
	Description string
	Version     string

	// We need pointers to things so we can swap them out if needed.
	Broker    *broker.Broker
	Registry  *registry.Registry
	Selector  *selector.Selector
	Transport *transport.Transport
	Cache     *cache.Cache
	Config    *config.Config
	Client    *client.Client
	Server    *server.Server
	Runtime   *runtime.Runtime
	Store     *store.Store
	Tracer    *trace.Tracer
	Auth      *auth.Auth
	Profile   *profile.Profile

	Brokers    map[string]func(...broker.Option) broker.Broker
	Caches     map[string]func(...cache.Option) cache.Cache
	Configs    map[string]func(...config.Option) (config.Config, error)
	Clients    map[string]func(...client.Option) client.Client
	Registries map[string]func(...registry.Option) registry.Registry
	Selectors  map[string]func(...selector.Option) selector.Selector
	Servers    map[string]func(...server.Option) server.Server
	Transports map[string]func(...transport.Option) transport.Transport
	Runtimes   map[string]func(...runtime.Option) runtime.Runtime
	Stores     map[string]func(...store.Option) store.Store
	Tracers    map[string]func(...trace.Option) trace.Tracer
	Auths      map[string]func(...auth.Option) auth.Auth
	Profiles   map[string]func(...profile.Option) profile.Profile

	// Other options for implementations of the interface
	// can be stored in a context
	Context context.Context
}

// Command line Name
func Name(n string) Option {
	return func(o *Options) {
		o.Name = n
	}
}

// Command line Description
func Description(d string) Option {
	return func(o *Options) {
		o.Description = d
	}
}

// Command line Version
func Version(v string) Option {
	return func(o *Options) {
		o.Version = v
	}
}

func Broker(b *broker.Broker) Option {
	return func(o *Options) {
		o.Broker = b
	}
}

func Cache(c *cache.Cache) Option {
	return func(o *Options) {
		o.Cache = c
	}
}

func Config(c *config.Config) Option {
	return func(o *Options) {
		o.Config = c
	}
}

func Selector(s *selector.Selector) Option {
	return func(o *Options) {
		o.Selector = s
	}
}

func Registry(r *registry.Registry) Option {
	return func(o *Options) {
		o.Registry = r
	}
}

func Runtime(r *runtime.Runtime) Option {
	return func(o *Options) {
		o.Runtime = r
	}
}

func Transport(t *transport.Transport) Option {
	return func(o *Options) {
		o.Transport = t
	}
}

func Client(c *client.Client) Option {
	return func(o *Options) {
		o.Client = c
	}
}

func Server(s *server.Server) Option {
	return func(o *Options) {
		o.Server = s
	}
}

func Store(s *store.Store) Option {
	return func(o *Options) {
		o.Store = s
	}
}

func Tracer(t *trace.Tracer) Option {
	return func(o *Options) {
		o.Tracer = t
	}
}

func Auth(a *auth.Auth) Option {
	return func(o *Options) {
		o.Auth = a
	}
}

func Profile(p *profile.Profile) Option {
	return func(o *Options) {
		o.Profile = p
	}
}

// New broker func
func NewBroker(name string, b func(...broker.Option) broker.Broker) Option {
	return func(o *Options) {
		o.Brokers[name] = b
	}
}

// New cache func
func NewCache(name string, c func(...cache.Option) cache.Cache) Option {
	return func(o *Options) {
		o.Caches[name] = c
	}
}

// New client func
func NewClient(name string, b func(...client.Option) client.Client) Option {
	return func(o *Options) {
		o.Clients[name] = b
	}
}

// New registry func
func NewRegistry(name string, r func(...registry.Option) registry.Registry) Option {
	return func(o *Options) {
		o.Registries[name] = r
	}
}

// New selector func
func NewSelector(name string, s func(...selector.Option) selector.Selector) Option {
	return func(o *Options) {
		o.Selectors[name] = s
	}
}

// New server func
func NewServer(name string, s func(...server.Option) server.Server) Option {
	return func(o *Options) {
		o.Servers[name] = s
	}
}

// New transport func
func NewTransport(name string, t func(...transport.Option) transport.Transport) Option {
	return func(o *Options) {
		o.Transports[name] = t
	}
}

// New runtime func
func NewRuntime(name string, r func(...runtime.Option) runtime.Runtime) Option {
	return func(o *Options) {
		o.Runtimes[name] = r
	}
}

// New tracer func
func NewTracer(name string, t func(...trace.Option) trace.Tracer) Option {
	return func(o *Options) {
		o.Tracers[name] = t
	}
}

// New auth func
func NewAuth(name string, t func(...auth.Option) auth.Auth) Option {
	return func(o *Options) {
		o.Auths[name] = t
	}
}

// New config func
func NewConfig(name string, t func(...config.Option) (config.Config, error)) Option  {
	return func(o *Options) {
		o.Configs[name] = t
	}
}

// New profile func
func NewProfile(name string, t func(...profile.Option) profile.Profile) Option {
	return func(o *Options) {
		o.Profiles[name] = t
	}
}<|MERGE_RESOLUTION|>--- conflicted
+++ resolved
@@ -2,10 +2,7 @@
 
 import (
 	"context"
-<<<<<<< HEAD
-=======
-	
->>>>>>> cb3db7dd
+
 	"github.com/asim/go-micro/v3/auth"
 	"github.com/asim/go-micro/v3/broker"
 	"github.com/asim/go-micro/v3/cache"
@@ -231,7 +228,7 @@
 }
 
 // New config func
-func NewConfig(name string, t func(...config.Option) (config.Config, error)) Option  {
+func NewConfig(name string, t func(...config.Option) (config.Config, error)) Option {
 	return func(o *Options) {
 		o.Configs[name] = t
 	}
