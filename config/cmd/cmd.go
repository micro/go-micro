// Package cmd is an interface for parsing the command line
package cmd

import (
	"fmt"
	"math/rand"
	"strings"
	"time"

	"github.com/micro/go-micro/v2/auth"
	"github.com/micro/go-micro/v2/auth/provider"
	"github.com/micro/go-micro/v2/broker"
	"github.com/micro/go-micro/v2/client"
	"github.com/micro/go-micro/v2/client/grpc"
	"github.com/micro/go-micro/v2/config"
	configSrc "github.com/micro/go-micro/v2/config/source"
	configSrv "github.com/micro/go-micro/v2/config/source/service"
	"github.com/micro/go-micro/v2/debug/profile"
	"github.com/micro/go-micro/v2/debug/profile/http"
	"github.com/micro/go-micro/v2/debug/profile/pprof"
	"github.com/micro/go-micro/v2/debug/trace"
	"github.com/micro/go-micro/v2/logger"
	"github.com/micro/go-micro/v2/registry"
	registrySrv "github.com/micro/go-micro/v2/registry/service"
	"github.com/micro/go-micro/v2/router"
	"github.com/micro/go-micro/v2/runtime"
	"github.com/micro/go-micro/v2/selector"
	"github.com/micro/go-micro/v2/server"
	"github.com/micro/go-micro/v2/store"
	"github.com/micro/go-micro/v2/transport"
	authutil "github.com/micro/go-micro/v2/util/auth"
	"github.com/micro/go-micro/v2/util/wrapper"

	// clients
	cgrpc "github.com/micro/go-micro/v2/client/grpc"
	cmucp "github.com/micro/go-micro/v2/client/mucp"

	// servers
	"github.com/micro/cli/v2"

	sgrpc "github.com/micro/go-micro/v2/server/grpc"
	smucp "github.com/micro/go-micro/v2/server/mucp"

	// brokers
	brokerHttp "github.com/micro/go-micro/v2/broker/http"
	"github.com/micro/go-micro/v2/broker/memory"
	"github.com/micro/go-micro/v2/broker/nats"
	brokerSrv "github.com/micro/go-micro/v2/broker/service"

	// registries
	"github.com/micro/go-micro/v2/registry/etcd"
	"github.com/micro/go-micro/v2/registry/mdns"
	rmem "github.com/micro/go-micro/v2/registry/memory"
	regSrv "github.com/micro/go-micro/v2/registry/service"

	// runtimes
	kRuntime "github.com/micro/go-micro/v2/runtime/kubernetes"
	lRuntime "github.com/micro/go-micro/v2/runtime/local"
	srvRuntime "github.com/micro/go-micro/v2/runtime/service"

	// selectors
	randSelector "github.com/micro/go-micro/v2/selector/random"
	roundSelector "github.com/micro/go-micro/v2/selector/roundrobin"

	// routers
	dnsRouter "github.com/micro/go-micro/v2/router/dns"
	regRouter "github.com/micro/go-micro/v2/router/registry"
	srvRouter "github.com/micro/go-micro/v2/router/service"
	staticRouter "github.com/micro/go-micro/v2/router/static"

	// transports
	thttp "github.com/micro/go-micro/v2/transport/http"
	tmem "github.com/micro/go-micro/v2/transport/memory"

	// stores
	memStore "github.com/micro/go-micro/v2/store/memory"
	svcStore "github.com/micro/go-micro/v2/store/service"

	// tracers
	// jTracer "github.com/micro/go-micro/v2/debug/trace/jaeger"
	memTracer "github.com/micro/go-micro/v2/debug/trace/memory"

	// auth
	jwtAuth "github.com/micro/go-micro/v2/auth/jwt"
	svcAuth "github.com/micro/go-micro/v2/auth/service"

	// auth providers
	"github.com/micro/go-micro/v2/auth/provider/basic"
	"github.com/micro/go-micro/v2/auth/provider/oauth"
)

type Cmd interface {
	// The cli app within this cmd
	App() *cli.App
	// Adds options, parses flags and initialise
	// exits on error
	Init(opts ...Option) error
	// Options set within this command
	Options() Options
}

type cmd struct {
	opts Options
	app  *cli.App
}

type Option func(o *Options)

var (
	DefaultCmd = newCmd()

	DefaultFlags = []cli.Flag{
		&cli.StringFlag{
			Name:    "client",
			EnvVars: []string{"MICRO_CLIENT"},
			Usage:   "Client for go-micro; rpc",
		},
		&cli.StringFlag{
			Name:    "client_request_timeout",
			EnvVars: []string{"MICRO_CLIENT_REQUEST_TIMEOUT"},
			Usage:   "Sets the client request timeout. e.g 500ms, 5s, 1m. Default: 5s",
		},
		&cli.IntFlag{
			Name:    "client_retries",
			EnvVars: []string{"MICRO_CLIENT_RETRIES"},
			Value:   client.DefaultRetries,
			Usage:   "Sets the client retries. Default: 1",
		},
		&cli.IntFlag{
			Name:    "client_pool_size",
			EnvVars: []string{"MICRO_CLIENT_POOL_SIZE"},
			Usage:   "Sets the client connection pool size. Default: 1",
		},
		&cli.StringFlag{
			Name:    "client_pool_ttl",
			EnvVars: []string{"MICRO_CLIENT_POOL_TTL"},
			Usage:   "Sets the client connection pool ttl. e.g 500ms, 5s, 1m. Default: 1m",
		},
		&cli.IntFlag{
			Name:    "register_ttl",
			EnvVars: []string{"MICRO_REGISTER_TTL"},
			Value:   60,
			Usage:   "Register TTL in seconds",
		},
		&cli.IntFlag{
			Name:    "register_interval",
			EnvVars: []string{"MICRO_REGISTER_INTERVAL"},
			Value:   30,
			Usage:   "Register interval in seconds",
		},
		&cli.StringFlag{
			Name:    "server",
			EnvVars: []string{"MICRO_SERVER"},
			Usage:   "Server for go-micro; rpc",
		},
		&cli.StringFlag{
			Name:    "server_name",
			EnvVars: []string{"MICRO_SERVER_NAME"},
			Usage:   "Name of the server. go.micro.srv.example",
		},
		&cli.StringFlag{
			Name:    "server_version",
			EnvVars: []string{"MICRO_SERVER_VERSION"},
			Usage:   "Version of the server. 1.1.0",
		},
		&cli.StringFlag{
			Name:    "server_id",
			EnvVars: []string{"MICRO_SERVER_ID"},
			Usage:   "Id of the server. Auto-generated if not specified",
		},
		&cli.StringFlag{
			Name:    "server_address",
			EnvVars: []string{"MICRO_SERVER_ADDRESS"},
			Usage:   "Bind address for the server. 127.0.0.1:8080",
		},
		&cli.StringFlag{
			Name:    "server_advertise",
			EnvVars: []string{"MICRO_SERVER_ADVERTISE"},
			Usage:   "Used instead of the server_address when registering with discovery. 127.0.0.1:8080",
		},
		&cli.StringSliceFlag{
			Name:    "server_metadata",
			EnvVars: []string{"MICRO_SERVER_METADATA"},
			Value:   &cli.StringSlice{},
			Usage:   "A list of key-value pairs defining metadata. version=1.0.0",
		},
		&cli.StringFlag{
			Name:    "broker",
			EnvVars: []string{"MICRO_BROKER"},
			Usage:   "Broker for pub/sub. http, nats, rabbitmq",
		},
		&cli.StringFlag{
			Name:    "broker_address",
			EnvVars: []string{"MICRO_BROKER_ADDRESS"},
			Usage:   "Comma-separated list of broker addresses",
		},
		&cli.StringFlag{
			Name:    "profile",
			Usage:   "Debug profiler for cpu and memory stats",
			EnvVars: []string{"MICRO_DEBUG_PROFILE"},
		},
		&cli.StringFlag{
			Name:    "registry",
			EnvVars: []string{"MICRO_REGISTRY"},
			Usage:   "Registry for discovery. etcd, mdns",
		},
		&cli.StringFlag{
			Name:    "registry_address",
			EnvVars: []string{"MICRO_REGISTRY_ADDRESS"},
			Usage:   "Comma-separated list of registry addresses",
		},
		&cli.StringFlag{
			Name:    "runtime",
			Usage:   "Runtime for building and running services e.g local, kubernetes",
			EnvVars: []string{"MICRO_RUNTIME"},
			Value:   "local",
		},
		&cli.StringFlag{
			Name:    "runtime_source",
			Usage:   "Runtime source for building and running services e.g github.com/micro/service",
			EnvVars: []string{"MICRO_RUNTIME_SOURCE"},
			Value:   "github.com/micro/services",
		},
		&cli.StringFlag{
			Name:    "selector",
			EnvVars: []string{"MICRO_SELECTOR"},
			Usage:   "Selector used to pick nodes for querying",
		},
		&cli.StringFlag{
			Name:    "router",
			EnvVars: []string{"MICRO_ROUTER"},
			Usage:   "Router used for client requests",
		},
		&cli.StringFlag{
			Name:    "store",
			EnvVars: []string{"MICRO_STORE"},
			Usage:   "Store used for key-value storage",
		},
		&cli.StringFlag{
			Name:    "store_address",
			EnvVars: []string{"MICRO_STORE_ADDRESS"},
			Usage:   "Comma-separated list of store addresses",
		},
		&cli.StringFlag{
			Name:    "store_database",
			EnvVars: []string{"MICRO_STORE_DATABASE"},
			Usage:   "Database option for the underlying store",
		},
		&cli.StringFlag{
			Name:    "store_table",
			EnvVars: []string{"MICRO_STORE_TABLE"},
			Usage:   "Table option for the underlying store",
		},
		&cli.StringFlag{
			Name:    "transport",
			EnvVars: []string{"MICRO_TRANSPORT"},
			Usage:   "Transport mechanism used; http",
		},
		&cli.StringFlag{
			Name:    "transport_address",
			EnvVars: []string{"MICRO_TRANSPORT_ADDRESS"},
			Usage:   "Comma-separated list of transport addresses",
		},
		&cli.StringFlag{
			Name:    "tracer",
			EnvVars: []string{"MICRO_TRACER"},
			Usage:   "Tracer for distributed tracing, e.g. memory, jaeger",
		},
		&cli.StringFlag{
			Name:    "tracer_address",
			EnvVars: []string{"MICRO_TRACER_ADDRESS"},
			Usage:   "Comma-separated list of tracer addresses",
		},
		&cli.StringFlag{
			Name:    "auth",
			EnvVars: []string{"MICRO_AUTH"},
			Usage:   "Auth for role based access control, e.g. service",
		},
		&cli.StringFlag{
			Name:    "auth_address",
			EnvVars: []string{"MICRO_AUTH_ADDRESS"},
			Usage:   "Comma-separated list of auth addresses",
		},
		&cli.StringFlag{
			Name:    "auth_id",
			EnvVars: []string{"MICRO_AUTH_ID"},
			Usage:   "Account ID used for client authentication",
		},
		&cli.StringFlag{
			Name:    "auth_secret",
			EnvVars: []string{"MICRO_AUTH_SECRET"},
			Usage:   "Account secret used for client authentication",
		},
		&cli.StringFlag{
			Name:    "auth_public_key",
			EnvVars: []string{"MICRO_AUTH_PUBLIC_KEY"},
			Usage:   "Public key for JWT auth (base64 encoded PEM)",
		},
		&cli.StringFlag{
			Name:    "auth_private_key",
			EnvVars: []string{"MICRO_AUTH_PRIVATE_KEY"},
			Usage:   "Private key for JWT auth (base64 encoded PEM)",
		},
		&cli.StringFlag{
			Name:    "auth_provider",
			EnvVars: []string{"MICRO_AUTH_PROVIDER"},
			Usage:   "Auth provider used to login user",
		},
		&cli.StringFlag{
			Name:    "auth_provider_client_id",
			EnvVars: []string{"MICRO_AUTH_PROVIDER_CLIENT_ID"},
			Usage:   "The client id to be used for oauth",
		},
		&cli.StringFlag{
			Name:    "auth_provider_client_secret",
			EnvVars: []string{"MICRO_AUTH_PROVIDER_CLIENT_SECRET"},
			Usage:   "The client secret to be used for oauth",
		},
		&cli.StringFlag{
			Name:    "auth_provider_endpoint",
			EnvVars: []string{"MICRO_AUTH_PROVIDER_ENDPOINT"},
			Usage:   "The enpoint to be used for oauth",
		},
		&cli.StringFlag{
			Name:    "auth_provider_redirect",
			EnvVars: []string{"MICRO_AUTH_PROVIDER_REDIRECT"},
			Usage:   "The redirect to be used for oauth",
		},
		&cli.StringFlag{
			Name:    "auth_provider_scope",
			EnvVars: []string{"MICRO_AUTH_PROVIDER_SCOPE"},
			Usage:   "The scope to be used for oauth",
		},
		&cli.StringFlag{
			Name:    "service_namespace",
			EnvVars: []string{"MICRO_NAMESPACE"},
			Usage:   "Namespace the services should running in",
			Value:   "micro",
		},
		&cli.StringFlag{
			Name:    "config",
			EnvVars: []string{"MICRO_CONFIG"},
			Usage:   "The source of the config to be used to get configuration",
		},
	}

	DefaultBrokers = map[string]func(...broker.Option) broker.Broker{
		"service": brokerSrv.NewBroker,
		"memory":  memory.NewBroker,
		"nats":    nats.NewBroker,
		"http":    brokerHttp.NewBroker,
	}

	DefaultClients = map[string]func(...client.Option) client.Client{
		"mucp": cmucp.NewClient,
		"grpc": cgrpc.NewClient,
	}

	DefaultRegistries = map[string]func(...registry.Option) registry.Registry{
		"service": regSrv.NewRegistry,
		"etcd":    etcd.NewRegistry,
		"mdns":    mdns.NewRegistry,
		"memory":  rmem.NewRegistry,
	}

	DefaultSelectors = map[string]func(...selector.Option) selector.Selector{
		"random":     randSelector.NewSelector,
		"roundrobin": roundSelector.NewSelector,
	}

	DefaultRouters = map[string]func(...router.Option) router.Router{
		"dns":      dnsRouter.NewRouter,
		"registry": regRouter.NewRouter,
		"static":   staticRouter.NewRouter,
		"service":  srvRouter.NewRouter,
	}

	DefaultServers = map[string]func(...server.Option) server.Server{
		"mucp": smucp.NewServer,
		"grpc": sgrpc.NewServer,
	}

	DefaultTransports = map[string]func(...transport.Option) transport.Transport{
		"memory": tmem.NewTransport,
		"http":   thttp.NewTransport,
	}

	DefaultRuntimes = map[string]func(...runtime.Option) runtime.Runtime{
		"local":      lRuntime.NewRuntime,
		"service":    srvRuntime.NewRuntime,
		"kubernetes": kRuntime.NewRuntime,
	}

	DefaultStores = map[string]func(...store.Option) store.Store{
		"memory":  memStore.NewStore,
		"service": svcStore.NewStore,
	}

	DefaultTracers = map[string]func(...trace.Option) trace.Tracer{
		"memory": memTracer.NewTracer,
		// "jaeger": jTracer.NewTracer,
	}

	DefaultAuths = map[string]func(...auth.Option) auth.Auth{
		"service": svcAuth.NewAuth,
		"jwt":     jwtAuth.NewAuth,
	}

	DefaultAuthProviders = map[string]func(...provider.Option) provider.Provider{
		"oauth": oauth.NewProvider,
		"basic": basic.NewProvider,
	}

	DefaultProfiles = map[string]func(...profile.Option) profile.Profile{
		"http":  http.NewProfile,
		"pprof": pprof.NewProfile,
	}

	DefaultConfigs = map[string]func(...config.Option) (config.Config, error){
		"service": config.NewConfig,
	}
)

func init() {
	rand.Seed(time.Now().Unix())
}

func newCmd(opts ...Option) Cmd {
	options := Options{
		Auth:      &auth.DefaultAuth,
		Broker:    &broker.DefaultBroker,
		Client:    &client.DefaultClient,
		Registry:  &registry.DefaultRegistry,
		Server:    &server.DefaultServer,
		Selector:  &selector.DefaultSelector,
		Transport: &transport.DefaultTransport,
		Router:    &router.DefaultRouter,
		Runtime:   &runtime.DefaultRuntime,
		Store:     &store.DefaultStore,
		Tracer:    &trace.DefaultTracer,
		Profile:   &profile.DefaultProfile,
		Config:    &config.DefaultConfig,

		Brokers:    DefaultBrokers,
		Clients:    DefaultClients,
		Registries: DefaultRegistries,
		Selectors:  DefaultSelectors,
		Servers:    DefaultServers,
		Transports: DefaultTransports,
		Routers:    DefaultRouters,
		Runtimes:   DefaultRuntimes,
		Stores:     DefaultStores,
		Tracers:    DefaultTracers,
		Auths:      DefaultAuths,
		Profiles:   DefaultProfiles,
		Configs:    DefaultConfigs,
	}

	for _, o := range opts {
		o(&options)
	}

	if len(options.Description) == 0 {
		options.Description = "a go-micro service"
	}

	cmd := new(cmd)
	cmd.opts = options
	cmd.app = cli.NewApp()
	cmd.app.Name = cmd.opts.Name
	cmd.app.Version = cmd.opts.Version
	cmd.app.Usage = cmd.opts.Description
	cmd.app.Before = cmd.Before
	cmd.app.Flags = DefaultFlags
	cmd.app.Action = func(c *cli.Context) error {
		return nil
	}

	if len(options.Version) == 0 {
		cmd.app.HideVersion = true
	}

	return cmd
}

func (c *cmd) App() *cli.App {
	return c.app
}

func (c *cmd) Options() Options {
	return c.opts
}

func (c *cmd) Before(ctx *cli.Context) error {
	// If flags are set then use them otherwise do nothing
	var serverOpts []server.Option
	var clientOpts []client.Option

	// setup a client to use when calling the runtime. It is important the auth client is wrapped
	// after the cache client since the wrappers are applied in reverse order and the cache will use
	// some of the headers set by the auth client.
	authFn := func() auth.Auth { return *c.opts.Auth }
	cacheFn := func() *client.Cache { return (*c.opts.Client).Options().Cache }
	microClient := wrapper.CacheClient(cacheFn, grpc.NewClient())
	microClient = wrapper.AuthClient(authFn, microClient)

	// Set the store
	if name := ctx.String("store"); len(name) > 0 {
		s, ok := c.opts.Stores[name]
		if !ok {
			return fmt.Errorf("Unsupported store: %s", name)
		}

		*c.opts.Store = s(store.WithClient(microClient))
	}

	// Set the runtime
	if name := ctx.String("runtime"); len(name) > 0 {
		r, ok := c.opts.Runtimes[name]
		if !ok {
			return fmt.Errorf("Unsupported runtime: %s", name)
		}

		*c.opts.Runtime = r(runtime.WithClient(microClient))
	}

	// Set the tracer
	if name := ctx.String("tracer"); len(name) > 0 {
		r, ok := c.opts.Tracers[name]
		if !ok {
			return fmt.Errorf("Unsupported tracer: %s", name)
		}

		*c.opts.Tracer = r()
	}

	// Set the client
	if name := ctx.String("client"); len(name) > 0 {
		// only change if we have the client and type differs
		if cl, ok := c.opts.Clients[name]; ok && (*c.opts.Client).String() != name {
			*c.opts.Client = cl()
		}
	}

	// Set the server
	if name := ctx.String("server"); len(name) > 0 {
		// only change if we have the server and type differs
		if s, ok := c.opts.Servers[name]; ok && (*c.opts.Server).String() != name {
			*c.opts.Server = s()
		}
	}

	// Setup auth
	authOpts := []auth.Option{auth.WithClient(microClient)}

	if len(ctx.String("auth_id")) > 0 || len(ctx.String("auth_secret")) > 0 {
		authOpts = append(authOpts, auth.Credentials(ctx.String("auth_id"), ctx.String("auth_secret")))
	}
	if len(ctx.String("auth_address")) > 0 {
		authOpts = append(authOpts, auth.Addrs(strings.Split(ctx.String("auth_address"), ",")...))
	}
	if len(ctx.String("auth_public_key")) > 0 {
		authOpts = append(authOpts, auth.PublicKey(ctx.String("auth_public_key")))
	}
	if len(ctx.String("auth_private_key")) > 0 {
		authOpts = append(authOpts, auth.PrivateKey(ctx.String("auth_private_key")))
	}
<<<<<<< HEAD
	if len(ctx.String("service_namespace")) > 0 {
		authOpts = append(authOpts, auth.Issuer(ctx.String("service_namespace")))
=======
	if len(ctx.String("auth_namespace")) > 0 {
		authOpts = append(authOpts, auth.Namespace(ctx.String("auth_namespace")))
>>>>>>> 1179d7e8
	}
	if name := ctx.String("auth_provider"); len(name) > 0 {
		p, ok := DefaultAuthProviders[name]
		if !ok {
			return fmt.Errorf("AuthProvider %s not found", name)
		}

		var provOpts []provider.Option
		clientID := ctx.String("auth_provider_client_id")
		clientSecret := ctx.String("auth_provider_client_secret")
		if len(clientID) > 0 || len(clientSecret) > 0 {
			provOpts = append(provOpts, provider.Credentials(clientID, clientSecret))
		}
		if e := ctx.String("auth_provider_endpoint"); len(e) > 0 {
			provOpts = append(provOpts, provider.Endpoint(e))
		}
		if r := ctx.String("auth_provider_redirect"); len(r) > 0 {
			provOpts = append(provOpts, provider.Redirect(r))
		}
		if s := ctx.String("auth_provider_scope"); len(s) > 0 {
			provOpts = append(provOpts, provider.Scope(s))
		}

		authOpts = append(authOpts, auth.Provider(p(provOpts...)))
	}

	// Set the auth
	if name := ctx.String("auth"); len(name) > 0 {
		a, ok := c.opts.Auths[name]
		if !ok {
			return fmt.Errorf("Unsupported auth: %s", name)
		}
		*c.opts.Auth = a(authOpts...)
		serverOpts = append(serverOpts, server.Auth(*c.opts.Auth))
	} else {
		(*c.opts.Auth).Init(authOpts...)
	}

	// Set the registry
	if name := ctx.String("registry"); len(name) > 0 && (*c.opts.Registry).String() != name {
		r, ok := c.opts.Registries[name]
		if !ok {
			return fmt.Errorf("Registry %s not found", name)
		}

		*c.opts.Registry = r(registrySrv.WithClient(microClient))
		serverOpts = append(serverOpts, server.Registry(*c.opts.Registry))
		clientOpts = append(clientOpts, client.Registry(*c.opts.Registry))

		if err := (*c.opts.Selector).Init(selector.Registry(*c.opts.Registry)); err != nil {
			logger.Fatalf("Error configuring registry: %v", err)
		}

		clientOpts = append(clientOpts, client.Selector(*c.opts.Selector))

		if err := (*c.opts.Broker).Init(broker.Registry(*c.opts.Registry)); err != nil {
			logger.Fatalf("Error configuring broker: %v", err)
		}
	}

	// generate the services auth account
	serverID := (*c.opts.Server).Options().Id
	if err := authutil.Generate(serverID, c.App().Name, (*c.opts.Auth)); err != nil {
		return err
	}

	// Setup the registry, this must be done before the router because the router will lookup routes
	// from the registry on start
	regOpts := []registry.Option{
		registrySrv.WithClient(microClient),
	}
	if len(ctx.String("registry_address")) > 0 {
		regOpts = append(regOpts, registry.Addrs(strings.Split(ctx.String("registry_address"), ",")...))
	}
	if len(ctx.String("service_namespace")) > 0 {
		regOpts = append(regOpts, registry.Domain(ctx.String("service_namespace")))
	}
	if name := ctx.String("registry"); len(name) > 0 && (*c.opts.Registry).String() != name {
		r, ok := c.opts.Registries[name]
		if !ok {
			return fmt.Errorf("Registry %s not found", name)
		}

		*c.opts.Registry = r(regOpts...)
		serverOpts = append(serverOpts, server.Registry(*c.opts.Registry))
		clientOpts = append(clientOpts, client.Registry(*c.opts.Registry))
	} else {
		if err := (*c.opts.Registry).Init(regOpts...); err != nil {
			logger.Fatalf("Error configuring registry: %v", err)
		}
	}

	// Set the router, this must happen before the rest of the server as it'll route server requests
	// such as go.micro.config if no address is specified
	routerOpts := []router.Option{
		router.Network(ctx.String("service_namespace")),
		router.Registry(*c.opts.Registry),
	}
	if name := ctx.String("router"); len(name) > 0 && (*c.opts.Router).String() != name {
		r, ok := c.opts.Routers[name]
		if !ok {
			return fmt.Errorf("Router %s not found", name)
		}

		*c.opts.Router = r(routerOpts...)
		clientOpts = append(clientOpts, client.Router(*c.opts.Router))
	} else {
		if err := (*c.opts.Router).Init(routerOpts...); err != nil {
			logger.Fatalf("Error configuring router: %v", err)
		}
	}

	// Set the profile
	if name := ctx.String("profile"); len(name) > 0 {
		p, ok := c.opts.Profiles[name]
		if !ok {
			return fmt.Errorf("Unsupported profile: %s", name)
		}

		*c.opts.Profile = p()
	}

	// Set the broker
	brokerOpts := []broker.Option{
		broker.Registry(*c.opts.Registry),
	}
	if len(ctx.String("broker_address")) > 0 {
		brokerOpts = append(brokerOpts, broker.Addrs(strings.Split(ctx.String("broker_address"), ",")...))
	}
	if name := ctx.String("broker"); len(name) > 0 && (*c.opts.Broker).String() != name {
		b, ok := c.opts.Brokers[name]
		if !ok {
			return fmt.Errorf("Broker %s not found", name)
		}

		*c.opts.Broker = b(brokerOpts...)
		serverOpts = append(serverOpts, server.Broker(*c.opts.Broker))
		clientOpts = append(clientOpts, client.Broker(*c.opts.Broker))
<<<<<<< HEAD
	} else {
		if err := (*c.opts.Broker).Init(brokerOpts...); err != nil {
			logger.Fatalf("Error configuring broker: %v", err)
		}
=======
>>>>>>> 1179d7e8
	}

	// Set the selector
	if name := ctx.String("selector"); len(name) > 0 && (*c.opts.Selector).String() != name {
		s, ok := c.opts.Selectors[name]
		if !ok {
			return fmt.Errorf("Selector %s not found", name)
		}

		*c.opts.Selector = s()
		clientOpts = append(clientOpts, client.Selector(*c.opts.Selector))
	}

	// Set the transport
	if name := ctx.String("transport"); len(name) > 0 && (*c.opts.Transport).String() != name {
		t, ok := c.opts.Transports[name]
		if !ok {
			return fmt.Errorf("Transport %s not found", name)
		}

		*c.opts.Transport = t()
		serverOpts = append(serverOpts, server.Transport(*c.opts.Transport))
		clientOpts = append(clientOpts, client.Transport(*c.opts.Transport))
	}

	// Parse the server options
	metadata := make(map[string]string)
	for _, d := range ctx.StringSlice("server_metadata") {
		var key, val string
		parts := strings.Split(d, "=")
		key = parts[0]
		if len(parts) > 1 {
			val = strings.Join(parts[1:], "=")
		}
		metadata[key] = val
	}

	if len(metadata) > 0 {
		serverOpts = append(serverOpts, server.Metadata(metadata))
	}

	if len(ctx.String("transport_address")) > 0 {
		if err := (*c.opts.Transport).Init(transport.Addrs(strings.Split(ctx.String("transport_address"), ",")...)); err != nil {
			logger.Fatalf("Error configuring transport: %v", err)
		}
	}

	if len(ctx.String("store_address")) > 0 {
		if err := (*c.opts.Store).Init(store.Nodes(strings.Split(ctx.String("store_address"), ",")...)); err != nil {
			logger.Fatalf("Error configuring store: %v", err)
		}
	}

	if len(ctx.String("store_database")) > 0 {
		if err := (*c.opts.Store).Init(store.Database(ctx.String("store_database"))); err != nil {
			logger.Fatalf("Error configuring store database option: %v", err)
		}
	}

	if len(ctx.String("store_table")) > 0 {
		if err := (*c.opts.Store).Init(store.Table(ctx.String("store_table"))); err != nil {
			logger.Fatalf("Error configuring store table option: %v", err)
		}
	}

	if len(ctx.String("server_name")) > 0 {
		serverOpts = append(serverOpts, server.Name(ctx.String("server_name")))
	}

	if len(ctx.String("server_version")) > 0 {
		serverOpts = append(serverOpts, server.Version(ctx.String("server_version")))
	}

	if len(ctx.String("server_id")) > 0 {
		serverOpts = append(serverOpts, server.Id(ctx.String("server_id")))
	}

	if len(ctx.String("server_address")) > 0 {
		serverOpts = append(serverOpts, server.Address(ctx.String("server_address")))
	}

	if len(ctx.String("server_advertise")) > 0 {
		serverOpts = append(serverOpts, server.Advertise(ctx.String("server_advertise")))
	}

	if ttl := time.Duration(ctx.Int("register_ttl")); ttl >= 0 {
		serverOpts = append(serverOpts, server.RegisterTTL(ttl*time.Second))
	}

	if val := time.Duration(ctx.Int("register_interval")); val >= 0 {
		serverOpts = append(serverOpts, server.RegisterInterval(val*time.Second))
	}

	if len(ctx.String("runtime_source")) > 0 {
		if err := (*c.opts.Runtime).Init(runtime.WithSource(ctx.String("runtime_source"))); err != nil {
			logger.Fatalf("Error configuring runtime: %v", err)
		}
	}

	if ctx.String("config") == "service" {
		opt := config.WithSource(configSrv.NewSource(configSrc.WithClient(microClient)))
		if err := (*c.opts.Config).Init(opt); err != nil {
			logger.Fatalf("Error configuring config: %v", err)
		}
	}

	// client opts
	if r := ctx.Int("client_retries"); r >= 0 {
		clientOpts = append(clientOpts, client.Retries(r))
	}

	if t := ctx.String("client_request_timeout"); len(t) > 0 {
		d, err := time.ParseDuration(t)
		if err != nil {
			return fmt.Errorf("failed to parse client_request_timeout: %v", t)
		}
		clientOpts = append(clientOpts, client.RequestTimeout(d))
	}

	if r := ctx.Int("client_pool_size"); r > 0 {
		clientOpts = append(clientOpts, client.PoolSize(r))
	}

	if t := ctx.String("client_pool_ttl"); len(t) > 0 {
		d, err := time.ParseDuration(t)
		if err != nil {
			return fmt.Errorf("failed to parse client_pool_ttl: %v", t)
		}
		clientOpts = append(clientOpts, client.PoolTTL(d))
	}

	// We have some command line opts for the server.
	// Lets set it up
	if len(serverOpts) > 0 {
		if err := (*c.opts.Server).Init(serverOpts...); err != nil {
			logger.Fatalf("Error configuring server: %v", err)
		}
	}

	// Use an init option?
	if len(clientOpts) > 0 {
		if err := (*c.opts.Client).Init(clientOpts...); err != nil {
			logger.Fatalf("Error configuring client: %v", err)
		}
	}

	return nil
}

func (c *cmd) Init(opts ...Option) error {
	for _, o := range opts {
		o(&c.opts)
	}
	if len(c.opts.Name) > 0 {
		c.app.Name = c.opts.Name
	}
	if len(c.opts.Version) > 0 {
		c.app.Version = c.opts.Version
	}
	c.app.HideVersion = len(c.opts.Version) == 0
	c.app.Usage = c.opts.Description
	c.app.RunAndExitOnError()
	return nil
}

func DefaultOptions() Options {
	return DefaultCmd.Options()
}

func App() *cli.App {
	return DefaultCmd.App()
}

func Init(opts ...Option) error {
	return DefaultCmd.Init(opts...)
}

func NewCmd(opts ...Option) Cmd {
	return newCmd(opts...)
}<|MERGE_RESOLUTION|>--- conflicted
+++ resolved
@@ -565,13 +565,8 @@
 	if len(ctx.String("auth_private_key")) > 0 {
 		authOpts = append(authOpts, auth.PrivateKey(ctx.String("auth_private_key")))
 	}
-<<<<<<< HEAD
 	if len(ctx.String("service_namespace")) > 0 {
 		authOpts = append(authOpts, auth.Issuer(ctx.String("service_namespace")))
-=======
-	if len(ctx.String("auth_namespace")) > 0 {
-		authOpts = append(authOpts, auth.Namespace(ctx.String("auth_namespace")))
->>>>>>> 1179d7e8
 	}
 	if name := ctx.String("auth_provider"); len(name) > 0 {
 		p, ok := DefaultAuthProviders[name]
@@ -710,13 +705,8 @@
 		*c.opts.Broker = b(brokerOpts...)
 		serverOpts = append(serverOpts, server.Broker(*c.opts.Broker))
 		clientOpts = append(clientOpts, client.Broker(*c.opts.Broker))
-<<<<<<< HEAD
-	} else {
-		if err := (*c.opts.Broker).Init(brokerOpts...); err != nil {
-			logger.Fatalf("Error configuring broker: %v", err)
-		}
-=======
->>>>>>> 1179d7e8
+	} else if err := (*c.opts.Broker).Init(brokerOpts...); err != nil {
+		logger.Fatalf("Error configuring broker: %v", err)
 	}
 
 	// Set the selector
