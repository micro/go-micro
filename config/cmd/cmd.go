// Package cmd is an interface for parsing the command line
package cmd

import (
	"crypto/tls"
	"crypto/x509"
	"io/ioutil"
	"math/rand"
	"strings"
	"time"

	"github.com/micro/go-micro/v2/auth"
	"github.com/micro/go-micro/v2/auth/provider"
	"github.com/micro/go-micro/v2/broker"
	"github.com/micro/go-micro/v2/client"
	"github.com/micro/go-micro/v2/client/grpc"
	"github.com/micro/go-micro/v2/config"
	configSrc "github.com/micro/go-micro/v2/config/source"
	configSrv "github.com/micro/go-micro/v2/config/source/service"
	"github.com/micro/go-micro/v2/debug/profile"
	"github.com/micro/go-micro/v2/debug/profile/http"
	"github.com/micro/go-micro/v2/debug/profile/pprof"
	"github.com/micro/go-micro/v2/debug/trace"
	"github.com/micro/go-micro/v2/logger"
	"github.com/micro/go-micro/v2/registry"
	registrySrv "github.com/micro/go-micro/v2/registry/service"
	"github.com/micro/go-micro/v2/router"
	"github.com/micro/go-micro/v2/runtime"
	"github.com/micro/go-micro/v2/selector"
	"github.com/micro/go-micro/v2/server"
	"github.com/micro/go-micro/v2/store"
	"github.com/micro/go-micro/v2/transport"
	authutil "github.com/micro/go-micro/v2/util/auth"
	"github.com/micro/go-micro/v2/util/wrapper"

	// clients
	cgrpc "github.com/micro/go-micro/v2/client/grpc"
	cmucp "github.com/micro/go-micro/v2/client/mucp"

	// servers
	"github.com/micro/cli/v2"

	sgrpc "github.com/micro/go-micro/v2/server/grpc"
	smucp "github.com/micro/go-micro/v2/server/mucp"

	// brokers
	brokerHttp "github.com/micro/go-micro/v2/broker/http"
	"github.com/micro/go-micro/v2/broker/memory"
	"github.com/micro/go-micro/v2/broker/nats"
	brokerSrv "github.com/micro/go-micro/v2/broker/service"

	// registries
	"github.com/micro/go-micro/v2/registry/etcd"
	"github.com/micro/go-micro/v2/registry/mdns"
	rmem "github.com/micro/go-micro/v2/registry/memory"
	regSrv "github.com/micro/go-micro/v2/registry/service"

	// routers
	dnsRouter "github.com/micro/go-micro/v2/router/dns"
	regRouter "github.com/micro/go-micro/v2/router/registry"
	srvRouter "github.com/micro/go-micro/v2/router/service"
	staticRouter "github.com/micro/go-micro/v2/router/static"

	// runtimes
	kRuntime "github.com/micro/go-micro/v2/runtime/kubernetes"
	lRuntime "github.com/micro/go-micro/v2/runtime/local"
	srvRuntime "github.com/micro/go-micro/v2/runtime/service"

	// selectors
	randSelector "github.com/micro/go-micro/v2/selector/random"
	roundSelector "github.com/micro/go-micro/v2/selector/roundrobin"

	// transports
	thttp "github.com/micro/go-micro/v2/transport/http"
	tmem "github.com/micro/go-micro/v2/transport/memory"

	// stores
	memStore "github.com/micro/go-micro/v2/store/memory"
	svcStore "github.com/micro/go-micro/v2/store/service"

	// tracers
	// jTracer "github.com/micro/go-micro/v2/debug/trace/jaeger"
	memTracer "github.com/micro/go-micro/v2/debug/trace/memory"

	// auth
	jwtAuth "github.com/micro/go-micro/v2/auth/jwt"
	svcAuth "github.com/micro/go-micro/v2/auth/service"

	// auth providers
	"github.com/micro/go-micro/v2/auth/provider/basic"
	"github.com/micro/go-micro/v2/auth/provider/oauth"
)

type Cmd interface {
	// The cli app within this cmd
	App() *cli.App
	// Adds options, parses flags and initialise
	// exits on error
	Init(opts ...Option) error
	// Options set within this command
	Options() Options
}

type cmd struct {
	opts Options
	app  *cli.App
}

type Option func(o *Options)

var (
	DefaultCmd = newCmd()

	DefaultFlags = []cli.Flag{
		&cli.StringFlag{
			Name:    "client",
			EnvVars: []string{"MICRO_CLIENT"},
			Usage:   "Client for go-micro; rpc",
		},
		&cli.StringFlag{
			Name:    "client_request_timeout",
			EnvVars: []string{"MICRO_CLIENT_REQUEST_TIMEOUT"},
			Usage:   "Sets the client request timeout. e.g 500ms, 5s, 1m. Default: 5s",
		},
		&cli.IntFlag{
			Name:    "client_retries",
			EnvVars: []string{"MICRO_CLIENT_RETRIES"},
			Value:   client.DefaultRetries,
			Usage:   "Sets the client retries. Default: 1",
		},
		&cli.IntFlag{
			Name:    "client_pool_size",
			EnvVars: []string{"MICRO_CLIENT_POOL_SIZE"},
			Usage:   "Sets the client connection pool size. Default: 1",
		},
		&cli.StringFlag{
			Name:    "client_pool_ttl",
			EnvVars: []string{"MICRO_CLIENT_POOL_TTL"},
			Usage:   "Sets the client connection pool ttl. e.g 500ms, 5s, 1m. Default: 1m",
		},
		&cli.IntFlag{
			Name:    "register_ttl",
			EnvVars: []string{"MICRO_REGISTER_TTL"},
			Value:   60,
			Usage:   "Register TTL in seconds",
		},
		&cli.IntFlag{
			Name:    "register_interval",
			EnvVars: []string{"MICRO_REGISTER_INTERVAL"},
			Value:   30,
			Usage:   "Register interval in seconds",
		},
		&cli.StringFlag{
			Name:    "server",
			EnvVars: []string{"MICRO_SERVER"},
			Usage:   "Server for go-micro; rpc",
		},
		&cli.StringFlag{
			Name:    "server_name",
			EnvVars: []string{"MICRO_SERVER_NAME"},
			Usage:   "Name of the server. go.micro.srv.example",
		},
		&cli.StringFlag{
			Name:    "server_version",
			EnvVars: []string{"MICRO_SERVER_VERSION"},
			Usage:   "Version of the server. 1.1.0",
		},
		&cli.StringFlag{
			Name:    "server_id",
			EnvVars: []string{"MICRO_SERVER_ID"},
			Usage:   "Id of the server. Auto-generated if not specified",
		},
		&cli.StringFlag{
			Name:    "server_address",
			EnvVars: []string{"MICRO_SERVER_ADDRESS"},
			Usage:   "Bind address for the server. 127.0.0.1:8080",
		},
		&cli.StringFlag{
			Name:    "server_advertise",
			EnvVars: []string{"MICRO_SERVER_ADVERTISE"},
			Usage:   "Used instead of the server_address when registering with discovery. 127.0.0.1:8080",
		},
		&cli.StringSliceFlag{
			Name:    "server_metadata",
			EnvVars: []string{"MICRO_SERVER_METADATA"},
			Value:   &cli.StringSlice{},
			Usage:   "A list of key-value pairs defining metadata. version=1.0.0",
		},
		&cli.StringFlag{
			Name:    "broker",
			EnvVars: []string{"MICRO_BROKER"},
			Usage:   "Broker for pub/sub. http, nats, rabbitmq",
		},
		&cli.StringFlag{
			Name:    "broker_address",
			EnvVars: []string{"MICRO_BROKER_ADDRESS"},
			Usage:   "Comma-separated list of broker addresses",
		},
		&cli.StringFlag{
			Name:    "broker_tls_ca",
			Usage:   "Certificate authority for TLS with broker",
			EnvVars: []string{"MICRO_BROKER_TLS_CA"},
		},
		&cli.StringFlag{
			Name:    "broker_tls_cert",
			Usage:   "Client cert for TLS with broker",
			EnvVars: []string{"MICRO_BROKER_TLS_CERT"},
		},
		&cli.StringFlag{
			Name:    "broker_tls_key",
			Usage:   "Client key for TLS with broker",
			EnvVars: []string{"MICRO_BROKER_TLS_KEY"},
		},
		&cli.StringFlag{
			Name:    "profile",
			Usage:   "Debug profiler for cpu and memory stats",
			EnvVars: []string{"MICRO_DEBUG_PROFILE"},
		},
		&cli.StringFlag{
			Name:    "registry",
			EnvVars: []string{"MICRO_REGISTRY"},
			Usage:   "Registry for discovery. etcd, mdns",
		},
		&cli.StringFlag{
			Name:    "registry_address",
			EnvVars: []string{"MICRO_REGISTRY_ADDRESS"},
			Usage:   "Comma-separated list of registry addresses",
		},
		&cli.StringFlag{
			Name:    "registry_tls_ca",
			Usage:   "Certificate authority for TLS with registry",
			EnvVars: []string{"MICRO_REGISTRY_TLS_CA"},
		},
		&cli.StringFlag{
			Name:    "registry_tls_cert",
			Usage:   "Client cert for TLS with registry",
			EnvVars: []string{"MICRO_REGISTRY_TLS_CERT"},
		},
		&cli.StringFlag{
			Name:    "registry_tls_key",
			Usage:   "Client key for TLS with registry",
			EnvVars: []string{"MICRO_REGISTRY_TLS_KEY"},
		}, &cli.StringFlag{
			Name:    "runtime",
			Usage:   "Runtime for building and running services e.g local, kubernetes",
			EnvVars: []string{"MICRO_RUNTIME"},
			Value:   "local",
		},
		&cli.StringFlag{
			Name:    "runtime_source",
			Usage:   "Runtime source for building and running services e.g github.com/micro/service",
			EnvVars: []string{"MICRO_RUNTIME_SOURCE"},
			Value:   "github.com/micro/services",
		},
		&cli.StringFlag{
			Name:    "selector",
			EnvVars: []string{"MICRO_SELECTOR"},
			Usage:   "Selector used to pick nodes for querying",
		},
		&cli.StringFlag{
			Name:    "store",
			EnvVars: []string{"MICRO_STORE"},
			Usage:   "Store used for key-value storage",
		},
		&cli.StringFlag{
			Name:    "store_address",
			EnvVars: []string{"MICRO_STORE_ADDRESS"},
			Usage:   "Comma-separated list of store addresses",
		},
		&cli.StringFlag{
			Name:    "store_database",
			EnvVars: []string{"MICRO_STORE_DATABASE"},
			Usage:   "Database option for the underlying store",
		},
		&cli.StringFlag{
			Name:    "store_table",
			EnvVars: []string{"MICRO_STORE_TABLE"},
			Usage:   "Table option for the underlying store",
		},
		&cli.StringFlag{
			Name:    "transport",
			EnvVars: []string{"MICRO_TRANSPORT"},
			Usage:   "Transport mechanism used; http",
		},
		&cli.StringFlag{
			Name:    "transport_address",
			EnvVars: []string{"MICRO_TRANSPORT_ADDRESS"},
			Usage:   "Comma-separated list of transport addresses",
		},
		&cli.StringFlag{
			Name:    "tracer",
			EnvVars: []string{"MICRO_TRACER"},
			Usage:   "Tracer for distributed tracing, e.g. memory, jaeger",
		},
		&cli.StringFlag{
			Name:    "tracer_address",
			EnvVars: []string{"MICRO_TRACER_ADDRESS"},
			Usage:   "Comma-separated list of tracer addresses",
		},
		&cli.StringFlag{
			Name:    "auth",
			EnvVars: []string{"MICRO_AUTH"},
			Usage:   "Auth for role based access control, e.g. service",
		},
		&cli.StringFlag{
			Name:    "auth_address",
			EnvVars: []string{"MICRO_AUTH_ADDRESS"},
			Usage:   "Comma-separated list of auth addresses",
		},
		&cli.StringFlag{
			Name:    "auth_id",
			EnvVars: []string{"MICRO_AUTH_ID"},
			Usage:   "Account ID used for client authentication",
		},
		&cli.StringFlag{
			Name:    "auth_secret",
			EnvVars: []string{"MICRO_AUTH_SECRET"},
			Usage:   "Account secret used for client authentication",
		},
		&cli.StringFlag{
			Name:    "service_namespace",
			EnvVars: []string{"MICRO_NAMESPACE"},
			Usage:   "Namespace the service is operating in",
			Value:   "micro",
		},
		&cli.StringFlag{
			Name:    "auth_public_key",
			EnvVars: []string{"MICRO_AUTH_PUBLIC_KEY"},
			Usage:   "Public key for JWT auth (base64 encoded PEM)",
		},
		&cli.StringFlag{
			Name:    "auth_private_key",
			EnvVars: []string{"MICRO_AUTH_PRIVATE_KEY"},
			Usage:   "Private key for JWT auth (base64 encoded PEM)",
		},
		&cli.StringFlag{
			Name:    "auth_provider",
			EnvVars: []string{"MICRO_AUTH_PROVIDER"},
			Usage:   "Auth provider used to login user",
		},
		&cli.StringFlag{
			Name:    "auth_provider_client_id",
			EnvVars: []string{"MICRO_AUTH_PROVIDER_CLIENT_ID"},
			Usage:   "The client id to be used for oauth",
		},
		&cli.StringFlag{
			Name:    "auth_provider_client_secret",
			EnvVars: []string{"MICRO_AUTH_PROVIDER_CLIENT_SECRET"},
			Usage:   "The client secret to be used for oauth",
		},
		&cli.StringFlag{
			Name:    "auth_provider_endpoint",
			EnvVars: []string{"MICRO_AUTH_PROVIDER_ENDPOINT"},
			Usage:   "The enpoint to be used for oauth",
		},
		&cli.StringFlag{
			Name:    "auth_provider_redirect",
			EnvVars: []string{"MICRO_AUTH_PROVIDER_REDIRECT"},
			Usage:   "The redirect to be used for oauth",
		},
		&cli.StringFlag{
			Name:    "auth_provider_scope",
			EnvVars: []string{"MICRO_AUTH_PROVIDER_SCOPE"},
			Usage:   "The scope to be used for oauth",
		},
		&cli.StringFlag{
			Name:    "config",
			EnvVars: []string{"MICRO_CONFIG"},
			Usage:   "The source of the config to be used to get configuration",
		},
		&cli.StringFlag{
			Name:    "router",
			EnvVars: []string{"MICRO_ROUTER"},
			Usage:   "Router used for client requests",
		},
		&cli.StringFlag{
			Name:    "router_address",
			Usage:   "Comma-separated list of router addresses",
			EnvVars: []string{"MICRO_ROUTER_ADDRESS"},
		},
	}

	DefaultBrokers = map[string]func(...broker.Option) broker.Broker{
		"service": brokerSrv.NewBroker,
		"memory":  memory.NewBroker,
		"nats":    nats.NewBroker,
		"http":    brokerHttp.NewBroker,
	}

	DefaultClients = map[string]func(...client.Option) client.Client{
		"mucp": cmucp.NewClient,
		"grpc": cgrpc.NewClient,
	}

	DefaultRegistries = map[string]func(...registry.Option) registry.Registry{
		"service": regSrv.NewRegistry,
		"etcd":    etcd.NewRegistry,
		"mdns":    mdns.NewRegistry,
		"memory":  rmem.NewRegistry,
	}

	DefaultRouters = map[string]func(...router.Option) router.Router{
		"dns":      dnsRouter.NewRouter,
		"registry": regRouter.NewRouter,
		"static":   staticRouter.NewRouter,
		"service":  srvRouter.NewRouter,
	}

	DefaultSelectors = map[string]func(...selector.Option) selector.Selector{
		"random":     randSelector.NewSelector,
		"roundrobin": roundSelector.NewSelector,
	}

	DefaultServers = map[string]func(...server.Option) server.Server{
		"mucp": smucp.NewServer,
		"grpc": sgrpc.NewServer,
	}

	DefaultTransports = map[string]func(...transport.Option) transport.Transport{
		"memory": tmem.NewTransport,
		"http":   thttp.NewTransport,
	}

	DefaultRuntimes = map[string]func(...runtime.Option) runtime.Runtime{
		"local":      lRuntime.NewRuntime,
		"service":    srvRuntime.NewRuntime,
		"kubernetes": kRuntime.NewRuntime,
	}

	DefaultStores = map[string]func(...store.Option) store.Store{
		"memory":  memStore.NewStore,
		"service": svcStore.NewStore,
	}

	DefaultTracers = map[string]func(...trace.Option) trace.Tracer{
		"memory": memTracer.NewTracer,
		// "jaeger": jTracer.NewTracer,
	}

	DefaultAuths = map[string]func(...auth.Option) auth.Auth{
		"service": svcAuth.NewAuth,
		"jwt":     jwtAuth.NewAuth,
	}

	DefaultAuthProviders = map[string]func(...provider.Option) provider.Provider{
		"oauth": oauth.NewProvider,
		"basic": basic.NewProvider,
	}

	DefaultProfiles = map[string]func(...profile.Option) profile.Profile{
		"http":  http.NewProfile,
		"pprof": pprof.NewProfile,
	}

	DefaultConfigs = map[string]func(...config.Option) (config.Config, error){
		"service": config.NewConfig,
	}
)

func init() {
	rand.Seed(time.Now().Unix())
}

func newCmd(opts ...Option) Cmd {
	options := Options{
		Auth:      &auth.DefaultAuth,
		Broker:    &broker.DefaultBroker,
		Client:    &client.DefaultClient,
		Registry:  &registry.DefaultRegistry,
		Server:    &server.DefaultServer,
		Selector:  &selector.DefaultSelector,
		Transport: &transport.DefaultTransport,
		Router:    &router.DefaultRouter,
		Runtime:   &runtime.DefaultRuntime,
		Store:     &store.DefaultStore,
		Tracer:    &trace.DefaultTracer,
		Profile:   &profile.DefaultProfile,
		Config:    &config.DefaultConfig,

		Brokers:    DefaultBrokers,
		Clients:    DefaultClients,
		Registries: DefaultRegistries,
		Selectors:  DefaultSelectors,
		Servers:    DefaultServers,
		Transports: DefaultTransports,
		Routers:    DefaultRouters,
		Runtimes:   DefaultRuntimes,
		Stores:     DefaultStores,
		Tracers:    DefaultTracers,
		Auths:      DefaultAuths,
		Profiles:   DefaultProfiles,
		Configs:    DefaultConfigs,
	}

	for _, o := range opts {
		o(&options)
	}

	if len(options.Description) == 0 {
		options.Description = "a go-micro service"
	}

	cmd := new(cmd)
	cmd.opts = options
	cmd.app = cli.NewApp()
	cmd.app.Name = cmd.opts.Name
	cmd.app.Version = cmd.opts.Version
	cmd.app.Usage = cmd.opts.Description
	cmd.app.Before = cmd.Before
	cmd.app.Flags = DefaultFlags
	cmd.app.Action = func(c *cli.Context) error {
		return nil
	}

	if len(options.Version) == 0 {
		cmd.app.HideVersion = true
	}

	return cmd
}

func (c *cmd) App() *cli.App {
	return c.app
}

func (c *cmd) Options() Options {
	return c.opts
}

func (c *cmd) Before(ctx *cli.Context) error {
	// Setup client options
	var clientOpts []client.Option

	if r := ctx.Int("client_retries"); r >= 0 {
		clientOpts = append(clientOpts, client.Retries(r))
	}

	if t := ctx.String("client_request_timeout"); len(t) > 0 {
		d, err := time.ParseDuration(t)
		if err != nil {
			logger.Fatalf("failed to parse client_request_timeout: %v", t)
		}
		clientOpts = append(clientOpts, client.RequestTimeout(d))
	}

	if r := ctx.Int("client_pool_size"); r > 0 {
		clientOpts = append(clientOpts, client.PoolSize(r))
	}

	if t := ctx.String("client_pool_ttl"); len(t) > 0 {
		d, err := time.ParseDuration(t)
		if err != nil {
			logger.Fatalf("failed to parse client_pool_ttl: %v", t)
		}
		clientOpts = append(clientOpts, client.PoolTTL(d))
	}

	// Setup server options
	var serverOpts []server.Option

	metadata := make(map[string]string)
	for _, d := range ctx.StringSlice("server_metadata") {
		var key, val string
		parts := strings.Split(d, "=")
		key = parts[0]
		if len(parts) > 1 {
			val = strings.Join(parts[1:], "=")
		}
		metadata[key] = val
	}

	if len(metadata) > 0 {
		serverOpts = append(serverOpts, server.Metadata(metadata))
	}

	if len(ctx.String("server_name")) > 0 {
		serverOpts = append(serverOpts, server.Name(ctx.String("server_name")))
	}

	if len(ctx.String("server_version")) > 0 {
		serverOpts = append(serverOpts, server.Version(ctx.String("server_version")))
	}

	if len(ctx.String("server_id")) > 0 {
		serverOpts = append(serverOpts, server.Id(ctx.String("server_id")))
	}

	if len(ctx.String("server_address")) > 0 {
		serverOpts = append(serverOpts, server.Address(ctx.String("server_address")))
	}

	if len(ctx.String("server_advertise")) > 0 {
		serverOpts = append(serverOpts, server.Advertise(ctx.String("server_advertise")))
	}

	if ttl := time.Duration(ctx.Int("register_ttl")); ttl >= 0 {
		serverOpts = append(serverOpts, server.RegisterTTL(ttl*time.Second))
	}

	if val := time.Duration(ctx.Int("register_interval")); val >= 0 {
		serverOpts = append(serverOpts, server.RegisterInterval(val*time.Second))
	}

	// setup a client to use when calling the runtime. It is important the auth client is wrapped
	// after the cache client since the wrappers are applied in reverse order and the cache will use
	// some of the headers set by the auth client.
	authFn := func() auth.Auth { return *c.opts.Auth }
	cacheFn := func() *client.Cache { return (*c.opts.Client).Options().Cache }
	microClient := wrapper.CacheClient(cacheFn, grpc.NewClient())
	microClient = wrapper.AuthClient(authFn, microClient)

	// Setup auth options
	authOpts := []auth.Option{auth.WithClient(microClient)}
	if len(ctx.String("auth_address")) > 0 {
		authOpts = append(authOpts, auth.Addrs(ctx.String("auth_address")))
	}
	if len(ctx.String("auth_id")) > 0 || len(ctx.String("auth_secret")) > 0 {
		authOpts = append(authOpts, auth.Credentials(
			ctx.String("auth_id"), ctx.String("auth_secret"),
		))
	}
	if len(ctx.String("auth_public_key")) > 0 {
		authOpts = append(authOpts, auth.PublicKey(ctx.String("auth_public_key")))
	}
	if len(ctx.String("auth_private_key")) > 0 {
		authOpts = append(authOpts, auth.PrivateKey(ctx.String("auth_private_key")))
	}
	if ns := ctx.String("service_namespace"); len(ns) > 0 {
		serverOpts = append(serverOpts, server.Namespace(ns))
		authOpts = append(authOpts, auth.Issuer(ns))
	}
	if name := ctx.String("auth_provider"); len(name) > 0 {
		p, ok := DefaultAuthProviders[name]
		if !ok {
			logger.Fatalf("AuthProvider %s not found", name)
		}

		var provOpts []provider.Option
		clientID := ctx.String("auth_provider_client_id")
		clientSecret := ctx.String("auth_provider_client_secret")
		if len(clientID) > 0 || len(clientSecret) > 0 {
			provOpts = append(provOpts, provider.Credentials(clientID, clientSecret))
		}
		if e := ctx.String("auth_provider_endpoint"); len(e) > 0 {
			provOpts = append(provOpts, provider.Endpoint(e))
		}
		if r := ctx.String("auth_provider_redirect"); len(r) > 0 {
			provOpts = append(provOpts, provider.Redirect(r))
		}
		if s := ctx.String("auth_provider_scope"); len(s) > 0 {
			provOpts = append(provOpts, provider.Scope(s))
		}

		authOpts = append(authOpts, auth.Provider(p(provOpts...)))
	}

	// Set the auth
	if name := ctx.String("auth"); len(name) > 0 {
		a, ok := c.opts.Auths[name]
		if !ok {
			logger.Fatalf("Unsupported auth: %s", name)
		}
		*c.opts.Auth = a(authOpts...)
		serverOpts = append(serverOpts, server.Auth(*c.opts.Auth))
	} else if len(authOpts) > 0 {
		(*c.opts.Auth).Init(authOpts...)
	}

<<<<<<< HEAD
	// generate the services auth account.
	// todo: move this so it only runs for new services
	serverID := (*c.opts.Server).Options().Id
	if err := authutil.Generate(serverID, c.App().Name, (*c.opts.Auth)); err != nil {
		logger.Fatalf("Error generating auth account: %v", err)
=======
	// verify the auth's service account
	if err := authutil.Verify(*c.opts.Auth); err != nil {
		return err
>>>>>>> 630ceb5d
	}

	// Setup broker options.
	brokerOpts := []broker.Option{brokerSrv.Client(microClient)}
	if len(ctx.String("broker_address")) > 0 {
		brokerOpts = append(brokerOpts, broker.Addrs(ctx.String("broker_address")))
	}

	// Parse broker TLS certs
	if ctx.IsSet("broker_tls_cert") || ctx.IsSet("broker_tls_key") {
		cert, err := tls.LoadX509KeyPair(ctx.String("broker_tls_cert"), ctx.String("broker_tls_key"))
		if err != nil {
			logger.Fatalf("Error loading broker TLS cert: %v", err)
		}

		// load custom certificate authority
		caCertPool := x509.NewCertPool()
		if ctx.IsSet("broker_tls_ca") {
			crt, err := ioutil.ReadFile(ctx.String("broker_tls_ca"))
			if err != nil {
				logger.Fatalf("Error loading broker TLS certificate authority: %v", err)
			}
			caCertPool.AppendCertsFromPEM(crt)
		}

		cfg := &tls.Config{Certificates: []tls.Certificate{cert}, RootCAs: caCertPool}
		brokerOpts = append(brokerOpts, broker.TLSConfig(cfg))
	}

	// Setup registry options
	registryOpts := []registry.Option{registrySrv.WithClient(microClient)}

	// Parse registry TLS certs
	if ctx.IsSet("registry_tls_cert") || ctx.IsSet("registry_tls_key") {
		cert, err := tls.LoadX509KeyPair(ctx.String("registry_tls_cert"), ctx.String("registry_tls_key"))
		if err != nil {
			logger.Fatalf("Error loading registry tls cert: %v", err)
		}

		// load custom certificate authority
		caCertPool := x509.NewCertPool()
		if ctx.IsSet("registry_tls_ca") {
			crt, err := ioutil.ReadFile(ctx.String("registry_tls_ca"))
			if err != nil {
				logger.Fatalf("Error loading registry tls certificate authority: %v", err)
			}
			caCertPool.AppendCertsFromPEM(crt)
		}

		cfg := &tls.Config{Certificates: []tls.Certificate{cert}, RootCAs: caCertPool}
		registryOpts = append(registryOpts, registry.TLSConfig(cfg))
	}

	if len(ctx.String("registry_address")) > 0 {
		addresses := strings.Split(ctx.String("registry_address"), ",")
		registryOpts = append(registryOpts, registry.Addrs(addresses...))
	}

	// Set the registry
	if name := ctx.String("registry"); len(name) > 0 && (*c.opts.Registry).String() != name {
		r, ok := c.opts.Registries[name]
		if !ok {
			logger.Fatalf("Registry %s not found", name)
		}

		*c.opts.Registry = r(registryOpts...)
		serverOpts = append(serverOpts, server.Registry(*c.opts.Registry))
		brokerOpts = append(brokerOpts, broker.Registry(*c.opts.Registry))
	} else if len(registryOpts) > 0 {
		if err := (*c.opts.Registry).Init(registryOpts...); err != nil {
			logger.Fatalf("Error configuring registry: %v", err)
		}
	}

	// Add support for legacy selectors until v3.
	if ctx.String("selector") == "static" {
		ctx.Set("router", "static")
		ctx.Set("selector", "")
		logger.Warnf("DEPRECATION WARNING: router/static now provides static routing, use '--router=static'. Support for the static selector flag will be removed in v3.")
	}
	if ctx.String("selector") == "dns" {
		ctx.Set("router", "dns")
		ctx.Set("selector", "")
		logger.Warnf("DEPRECATION WARNING: router/dns now provides dns routing, use '--router=dns'. Support for the dns selector flag will be removed in v3.")
	}

	// Set the selector
	if name := ctx.String("selector"); len(name) > 0 && (*c.opts.Selector).String() != name {
		s, ok := c.opts.Selectors[name]
		if !ok {
			logger.Fatalf("Selector %s not found", name)
		}

		*c.opts.Selector = s()
		clientOpts = append(clientOpts, client.Selector(*c.opts.Selector))
	}

	// Set the router, this must happen before the rest of the server as it'll route server requests
	// such as go.micro.config if no address is specified
	routerOpts := []router.Option{
		srvRouter.Client(microClient),
		router.Network(ctx.String("service_namespace")),
		router.Registry(*c.opts.Registry),
		router.Id((*c.opts.Server).Options().Id),
	}
	if len(ctx.String("router_address")) > 0 {
		routerOpts = append(routerOpts, router.Address(ctx.String("router_address")))
	}
	if name := ctx.String("router"); len(name) > 0 && (*c.opts.Router).String() != name {
		r, ok := c.opts.Routers[name]
		if !ok {
			logger.Fatalf("Router %s not found", name)
		}

		// close the default router before replacing it
		if err := (*c.opts.Router).Close(); err != nil {
			logger.Fatalf("Error closing default router: %s", name)
		}

		*c.opts.Router = r(routerOpts...)
		clientOpts = append(clientOpts, client.Router(*c.opts.Router))
	} else if len(routerOpts) > 0 {
		if err := (*c.opts.Router).Init(routerOpts...); err != nil {
			logger.Fatalf("Error configuring router: %v", err)
		}
	}

	// Setup store options
	storeOpts := []store.Option{store.WithClient(microClient)}
	if len(ctx.String("store_address")) > 0 {
		storeOpts = append(storeOpts, store.Nodes(strings.Split(ctx.String("store_address"), ",")...))
	}
	if len(ctx.String("store_database")) > 0 {
		storeOpts = append(storeOpts, store.Database(ctx.String("store_database")))
	}
	if len(ctx.String("store_table")) > 0 {
		storeOpts = append(storeOpts, store.Table(ctx.String("store_table")))
	}

	// Set the store
	if name := ctx.String("store"); len(name) > 0 {
		s, ok := c.opts.Stores[name]
		if !ok {
			logger.Fatalf("Unsupported store: %s", name)
		}

		*c.opts.Store = s(storeOpts...)
	} else if len(storeOpts) > 0 {
		if err := (*c.opts.Store).Init(storeOpts...); err != nil {
			logger.Fatalf("Error configuring store: %v", err)
		}
	}

	// Setup the runtime options
	runtimeOpts := []runtime.Option{runtime.WithClient(microClient)}
	if len(ctx.String("runtime_source")) > 0 {
		runtimeOpts = append(runtimeOpts, runtime.WithSource(ctx.String("runtime_source")))
	}

	// Set the runtime
	if name := ctx.String("runtime"); len(name) > 0 {
		r, ok := c.opts.Runtimes[name]
		if !ok {
			logger.Fatalf("Unsupported runtime: %s", name)
		}

		*c.opts.Runtime = r(runtimeOpts...)
	} else if len(runtimeOpts) > 0 {
		if err := (*c.opts.Runtime).Init(runtimeOpts...); err != nil {
			logger.Fatalf("Error configuring runtime: %v", err)
		}
	}

	// Set the tracer
	if name := ctx.String("tracer"); len(name) > 0 {
		r, ok := c.opts.Tracers[name]
		if !ok {
			logger.Fatalf("Unsupported tracer: %s", name)
		}

		*c.opts.Tracer = r()
	}

	// Set the profile
	if name := ctx.String("profile"); len(name) > 0 {
		p, ok := c.opts.Profiles[name]
		if !ok {
			logger.Fatalf("Unsupported profile: %s", name)
		}

		*c.opts.Profile = p()
	}

	// Set the broker
	if name := ctx.String("broker"); len(name) > 0 && (*c.opts.Broker).String() != name {
		b, ok := c.opts.Brokers[name]
		if !ok {
			logger.Fatalf("Broker %s not found", name)
		}

		*c.opts.Broker = b(brokerOpts...)
		serverOpts = append(serverOpts, server.Broker(*c.opts.Broker))
		clientOpts = append(clientOpts, client.Broker(*c.opts.Broker))
	} else if len(brokerOpts) > 0 {
		if err := (*c.opts.Broker).Init(brokerOpts...); err != nil {
			logger.Fatalf("Error configuring broker: %v", err)
		}
	}

	// Setup the transport options
	var transportOpts []transport.Option
	if len(ctx.String("transport_address")) > 0 {
		addresses := strings.Split(ctx.String("transport_address"), ",")
		transportOpts = append(transportOpts, transport.Addrs(addresses...))
	}

	// Set the transport
	if name := ctx.String("transport"); len(name) > 0 && (*c.opts.Transport).String() != name {
		t, ok := c.opts.Transports[name]
		if !ok {
			logger.Fatalf("Transport %s not found", name)
		}

		*c.opts.Transport = t(transportOpts...)
		serverOpts = append(serverOpts, server.Transport(*c.opts.Transport))
		clientOpts = append(clientOpts, client.Transport(*c.opts.Transport))
	} else if len(transportOpts) > 0 {
		if err := (*c.opts.Transport).Init(transportOpts...); err != nil {
			logger.Fatalf("Error configuring transport: %v", err)
		}
	}

	// Setup config sources
	if ctx.String("config") == "service" {
		opt := config.WithSource(configSrv.NewSource(
			configSrc.WithClient(microClient),
			configSrv.Namespace(ctx.String("service_namespace")),
		))

		if err := (*c.opts.Config).Init(opt); err != nil {
			logger.Fatalf("Error configuring config: %v", err)
		}
	}

	// Set the client
	if name := ctx.String("client"); len(name) > 0 && (*c.opts.Client).String() != name {
		cl, ok := c.opts.Clients[name]
		if !ok {
			logger.Fatalf("Client %s not found", name)
		}

		*c.opts.Client = cl(clientOpts...)
	} else if len(clientOpts) > 0 {
		if err := (*c.opts.Client).Init(clientOpts...); err != nil {
			logger.Fatalf("Error configuring client: %v", err)
		}
	}

	// Set the server
	if name := ctx.String("server"); len(name) > 0 && (*c.opts.Server).String() != name {
		s, ok := c.opts.Servers[name]
		if !ok {
			logger.Fatalf("Server %s not found", name)
		}

		*c.opts.Server = s(serverOpts...)
	} else if len(serverOpts) > 0 {
		if err := (*c.opts.Server).Init(serverOpts...); err != nil {
			logger.Fatalf("Error configuring server: %v", err)
		}
	}

	return nil
}

func (c *cmd) Init(opts ...Option) error {
	for _, o := range opts {
		o(&c.opts)
	}
	if len(c.opts.Name) > 0 {
		c.app.Name = c.opts.Name
	}
	if len(c.opts.Version) > 0 {
		c.app.Version = c.opts.Version
	}
	c.app.HideVersion = len(c.opts.Version) == 0
	c.app.Usage = c.opts.Description
	c.app.RunAndExitOnError()
	return nil
}

func DefaultOptions() Options {
	return DefaultCmd.Options()
}

func App() *cli.App {
	return DefaultCmd.App()
}

func Init(opts ...Option) error {
	return DefaultCmd.Init(opts...)
}

func NewCmd(opts ...Option) Cmd {
	return newCmd(opts...)
}<|MERGE_RESOLUTION|>--- conflicted
+++ resolved
@@ -666,17 +666,9 @@
 		(*c.opts.Auth).Init(authOpts...)
 	}
 
-<<<<<<< HEAD
-	// generate the services auth account.
-	// todo: move this so it only runs for new services
-	serverID := (*c.opts.Server).Options().Id
-	if err := authutil.Generate(serverID, c.App().Name, (*c.opts.Auth)); err != nil {
-		logger.Fatalf("Error generating auth account: %v", err)
-=======
 	// verify the auth's service account
 	if err := authutil.Verify(*c.opts.Auth); err != nil {
-		return err
->>>>>>> 630ceb5d
+		logger.Fatalf("Error generating auth account: %v", err)
 	}
 
 	// Setup broker options.
