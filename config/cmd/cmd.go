// Package cmd is an interface for parsing the command line
package cmd

import (
	"fmt"
	"math/rand"
	"strings"
	"time"

	"github.com/micro/go-micro/v2/auth"
	"github.com/micro/go-micro/v2/auth/provider"
	"github.com/micro/go-micro/v2/broker"
	"github.com/micro/go-micro/v2/client"
	"github.com/micro/go-micro/v2/client/grpc"
	"github.com/micro/go-micro/v2/config"
	configSrc "github.com/micro/go-micro/v2/config/source"
	configSrv "github.com/micro/go-micro/v2/config/source/service"
	"github.com/micro/go-micro/v2/debug/profile"
	"github.com/micro/go-micro/v2/debug/profile/http"
	"github.com/micro/go-micro/v2/debug/profile/pprof"
	"github.com/micro/go-micro/v2/debug/trace"
	"github.com/micro/go-micro/v2/logger"
	"github.com/micro/go-micro/v2/registry"
	registrySrv "github.com/micro/go-micro/v2/registry/service"
	"github.com/micro/go-micro/v2/router"
	"github.com/micro/go-micro/v2/runtime"
	"github.com/micro/go-micro/v2/selector"
	"github.com/micro/go-micro/v2/server"
	"github.com/micro/go-micro/v2/store"
	"github.com/micro/go-micro/v2/transport"
	authutil "github.com/micro/go-micro/v2/util/auth"
	"github.com/micro/go-micro/v2/util/wrapper"

	// clients
	cgrpc "github.com/micro/go-micro/v2/client/grpc"
	cmucp "github.com/micro/go-micro/v2/client/mucp"

	// servers
	"github.com/micro/cli/v2"

	sgrpc "github.com/micro/go-micro/v2/server/grpc"
	smucp "github.com/micro/go-micro/v2/server/mucp"

	// brokers
	brokerHttp "github.com/micro/go-micro/v2/broker/http"
	"github.com/micro/go-micro/v2/broker/memory"
	"github.com/micro/go-micro/v2/broker/nats"
	brokerSrv "github.com/micro/go-micro/v2/broker/service"

	// registries
	"github.com/micro/go-micro/v2/registry/etcd"
	"github.com/micro/go-micro/v2/registry/mdns"
	rmem "github.com/micro/go-micro/v2/registry/memory"
	regSrv "github.com/micro/go-micro/v2/registry/service"

	// runtimes
	kRuntime "github.com/micro/go-micro/v2/runtime/kubernetes"
	lRuntime "github.com/micro/go-micro/v2/runtime/local"
	srvRuntime "github.com/micro/go-micro/v2/runtime/service"

	// selectors
	randSelector "github.com/micro/go-micro/v2/selector/random"
	roundSelector "github.com/micro/go-micro/v2/selector/roundrobin"

	// routers
	dnsRouter "github.com/micro/go-micro/v2/router/dns"
	regRouter "github.com/micro/go-micro/v2/router/registry"
	srvRouter "github.com/micro/go-micro/v2/router/service"
	staticRouter "github.com/micro/go-micro/v2/router/static"

	// transports
	thttp "github.com/micro/go-micro/v2/transport/http"
	tmem "github.com/micro/go-micro/v2/transport/memory"

	// stores
	memStore "github.com/micro/go-micro/v2/store/memory"
	svcStore "github.com/micro/go-micro/v2/store/service"

	// tracers
	// jTracer "github.com/micro/go-micro/v2/debug/trace/jaeger"
	memTracer "github.com/micro/go-micro/v2/debug/trace/memory"

	// auth
	jwtAuth "github.com/micro/go-micro/v2/auth/jwt"
	svcAuth "github.com/micro/go-micro/v2/auth/service"

	// auth providers
	"github.com/micro/go-micro/v2/auth/provider/basic"
	"github.com/micro/go-micro/v2/auth/provider/oauth"
)

type Cmd interface {
	// The cli app within this cmd
	App() *cli.App
	// Adds options, parses flags and initialise
	// exits on error
	Init(opts ...Option) error
	// Options set within this command
	Options() Options
}

type cmd struct {
	opts Options
	app  *cli.App
}

type Option func(o *Options)

var (
	DefaultCmd = newCmd()

	DefaultFlags = []cli.Flag{
		&cli.StringFlag{
			Name:    "client",
			EnvVars: []string{"MICRO_CLIENT"},
			Usage:   "Client for go-micro; rpc",
		},
		&cli.StringFlag{
			Name:    "client_request_timeout",
			EnvVars: []string{"MICRO_CLIENT_REQUEST_TIMEOUT"},
			Usage:   "Sets the client request timeout. e.g 500ms, 5s, 1m. Default: 5s",
		},
		&cli.IntFlag{
			Name:    "client_retries",
			EnvVars: []string{"MICRO_CLIENT_RETRIES"},
			Value:   client.DefaultRetries,
			Usage:   "Sets the client retries. Default: 1",
		},
		&cli.IntFlag{
			Name:    "client_pool_size",
			EnvVars: []string{"MICRO_CLIENT_POOL_SIZE"},
			Usage:   "Sets the client connection pool size. Default: 1",
		},
		&cli.StringFlag{
			Name:    "client_pool_ttl",
			EnvVars: []string{"MICRO_CLIENT_POOL_TTL"},
			Usage:   "Sets the client connection pool ttl. e.g 500ms, 5s, 1m. Default: 1m",
		},
		&cli.IntFlag{
			Name:    "register_ttl",
			EnvVars: []string{"MICRO_REGISTER_TTL"},
			Value:   60,
			Usage:   "Register TTL in seconds",
		},
		&cli.IntFlag{
			Name:    "register_interval",
			EnvVars: []string{"MICRO_REGISTER_INTERVAL"},
			Value:   30,
			Usage:   "Register interval in seconds",
		},
		&cli.StringFlag{
			Name:    "server",
			EnvVars: []string{"MICRO_SERVER"},
			Usage:   "Server for go-micro; rpc",
		},
		&cli.StringFlag{
			Name:    "server_name",
			EnvVars: []string{"MICRO_SERVER_NAME"},
			Usage:   "Name of the server. go.micro.srv.example",
		},
		&cli.StringFlag{
			Name:    "server_version",
			EnvVars: []string{"MICRO_SERVER_VERSION"},
			Usage:   "Version of the server. 1.1.0",
		},
		&cli.StringFlag{
			Name:    "server_id",
			EnvVars: []string{"MICRO_SERVER_ID"},
			Usage:   "Id of the server. Auto-generated if not specified",
		},
		&cli.StringFlag{
			Name:    "server_address",
			EnvVars: []string{"MICRO_SERVER_ADDRESS"},
			Usage:   "Bind address for the server. 127.0.0.1:8080",
		},
		&cli.StringFlag{
			Name:    "server_advertise",
			EnvVars: []string{"MICRO_SERVER_ADVERTISE"},
			Usage:   "Used instead of the server_address when registering with discovery. 127.0.0.1:8080",
		},
		&cli.StringSliceFlag{
			Name:    "server_metadata",
			EnvVars: []string{"MICRO_SERVER_METADATA"},
			Value:   &cli.StringSlice{},
			Usage:   "A list of key-value pairs defining metadata. version=1.0.0",
		},
		&cli.StringFlag{
			Name:    "broker",
			EnvVars: []string{"MICRO_BROKER"},
			Usage:   "Broker for pub/sub. http, nats, rabbitmq",
		},
		&cli.StringFlag{
			Name:    "broker_address",
			EnvVars: []string{"MICRO_BROKER_ADDRESS"},
			Usage:   "Comma-separated list of broker addresses",
		},
		&cli.StringFlag{
			Name:    "profile",
			Usage:   "Debug profiler for cpu and memory stats",
			EnvVars: []string{"MICRO_DEBUG_PROFILE"},
		},
		&cli.StringFlag{
			Name:    "registry",
			EnvVars: []string{"MICRO_REGISTRY"},
			Usage:   "Registry for discovery. etcd, mdns",
		},
		&cli.StringFlag{
			Name:    "registry_address",
			EnvVars: []string{"MICRO_REGISTRY_ADDRESS"},
			Usage:   "Comma-separated list of registry addresses",
		},
		&cli.StringFlag{
			Name:    "runtime",
			Usage:   "Runtime for building and running services e.g local, kubernetes",
			EnvVars: []string{"MICRO_RUNTIME"},
			Value:   "local",
		},
		&cli.StringFlag{
			Name:    "runtime_source",
			Usage:   "Runtime source for building and running services e.g github.com/micro/service",
			EnvVars: []string{"MICRO_RUNTIME_SOURCE"},
			Value:   "github.com/micro/services",
		},
		&cli.StringFlag{
			Name:    "selector",
			EnvVars: []string{"MICRO_SELECTOR"},
			Usage:   "Selector used to pick nodes for querying",
		},
		&cli.StringFlag{
			Name:    "router",
			EnvVars: []string{"MICRO_ROUTER"},
			Usage:   "Router used for client requests",
		},
		&cli.StringFlag{
			Name:    "store",
			EnvVars: []string{"MICRO_STORE"},
			Usage:   "Store used for key-value storage",
		},
		&cli.StringFlag{
			Name:    "store_address",
			EnvVars: []string{"MICRO_STORE_ADDRESS"},
			Usage:   "Comma-separated list of store addresses",
		},
		&cli.StringFlag{
			Name:    "store_database",
			EnvVars: []string{"MICRO_STORE_DATABASE"},
			Usage:   "Database option for the underlying store",
		},
		&cli.StringFlag{
			Name:    "store_table",
			EnvVars: []string{"MICRO_STORE_TABLE"},
			Usage:   "Table option for the underlying store",
		},
		&cli.StringFlag{
			Name:    "transport",
			EnvVars: []string{"MICRO_TRANSPORT"},
			Usage:   "Transport mechanism used; http",
		},
		&cli.StringFlag{
			Name:    "transport_address",
			EnvVars: []string{"MICRO_TRANSPORT_ADDRESS"},
			Usage:   "Comma-separated list of transport addresses",
		},
		&cli.StringFlag{
			Name:    "tracer",
			EnvVars: []string{"MICRO_TRACER"},
			Usage:   "Tracer for distributed tracing, e.g. memory, jaeger",
		},
		&cli.StringFlag{
			Name:    "tracer_address",
			EnvVars: []string{"MICRO_TRACER_ADDRESS"},
			Usage:   "Comma-separated list of tracer addresses",
		},
		&cli.StringFlag{
			Name:    "auth",
			EnvVars: []string{"MICRO_AUTH"},
			Usage:   "Auth for role based access control, e.g. service",
		},
		&cli.StringFlag{
			Name:    "auth_id",
			EnvVars: []string{"MICRO_AUTH_ID"},
			Usage:   "Account ID used for client authentication",
		},
		&cli.StringFlag{
			Name:    "auth_secret",
			EnvVars: []string{"MICRO_AUTH_SECRET"},
			Usage:   "Account secret used for client authentication",
		},
		&cli.StringFlag{
			Name:    "auth_public_key",
			EnvVars: []string{"MICRO_AUTH_PUBLIC_KEY"},
			Usage:   "Public key for JWT auth (base64 encoded PEM)",
		},
		&cli.StringFlag{
			Name:    "auth_private_key",
			EnvVars: []string{"MICRO_AUTH_PRIVATE_KEY"},
			Usage:   "Private key for JWT auth (base64 encoded PEM)",
		},
		&cli.StringFlag{
			Name:    "auth_provider",
			EnvVars: []string{"MICRO_AUTH_PROVIDER"},
			Usage:   "Auth provider used to login user",
		},
		&cli.StringFlag{
			Name:    "auth_provider_client_id",
			EnvVars: []string{"MICRO_AUTH_PROVIDER_CLIENT_ID"},
			Usage:   "The client id to be used for oauth",
		},
		&cli.StringFlag{
			Name:    "auth_provider_client_secret",
			EnvVars: []string{"MICRO_AUTH_PROVIDER_CLIENT_SECRET"},
			Usage:   "The client secret to be used for oauth",
		},
		&cli.StringFlag{
			Name:    "auth_provider_endpoint",
			EnvVars: []string{"MICRO_AUTH_PROVIDER_ENDPOINT"},
			Usage:   "The enpoint to be used for oauth",
		},
		&cli.StringFlag{
			Name:    "auth_provider_redirect",
			EnvVars: []string{"MICRO_AUTH_PROVIDER_REDIRECT"},
			Usage:   "The redirect to be used for oauth",
		},
		&cli.StringFlag{
			Name:    "auth_provider_scope",
			EnvVars: []string{"MICRO_AUTH_PROVIDER_SCOPE"},
			Usage:   "The scope to be used for oauth",
		},
		&cli.StringFlag{
			Name:    "service_namespace",
			EnvVars: []string{"MICRO_NAMESPACE"},
			Usage:   "Namespace the services should running in",
			Value:   "micro",
		},
		&cli.StringFlag{
			Name:    "config",
			EnvVars: []string{"MICRO_CONFIG"},
			Usage:   "The source of the config to be used to get configuration",
		},
	}

	DefaultBrokers = map[string]func(...broker.Option) broker.Broker{
		"service": brokerSrv.NewBroker,
		"memory":  memory.NewBroker,
		"nats":    nats.NewBroker,
		"http":    brokerHttp.NewBroker,
	}

	DefaultClients = map[string]func(...client.Option) client.Client{
		"mucp": cmucp.NewClient,
		"grpc": cgrpc.NewClient,
	}

	DefaultRegistries = map[string]func(...registry.Option) registry.Registry{
		"service": regSrv.NewRegistry,
		"etcd":    etcd.NewRegistry,
		"mdns":    mdns.NewRegistry,
		"memory":  rmem.NewRegistry,
	}

	DefaultSelectors = map[string]func(...selector.Option) selector.Selector{
		"random":     randSelector.NewSelector,
		"roundrobin": roundSelector.NewSelector,
	}

	DefaultRouters = map[string]func(...router.Option) router.Router{
		"dns":      dnsRouter.NewRouter,
		"registry": regRouter.NewRouter,
		"static":   staticRouter.NewRouter,
		"service":  srvRouter.NewRouter,
	}

	DefaultServers = map[string]func(...server.Option) server.Server{
		"mucp": smucp.NewServer,
		"grpc": sgrpc.NewServer,
	}

	DefaultTransports = map[string]func(...transport.Option) transport.Transport{
		"memory": tmem.NewTransport,
		"http":   thttp.NewTransport,
	}

	DefaultRuntimes = map[string]func(...runtime.Option) runtime.Runtime{
		"local":      lRuntime.NewRuntime,
		"service":    srvRuntime.NewRuntime,
		"kubernetes": kRuntime.NewRuntime,
	}

	DefaultStores = map[string]func(...store.Option) store.Store{
		"memory":  memStore.NewStore,
		"service": svcStore.NewStore,
	}

	DefaultTracers = map[string]func(...trace.Option) trace.Tracer{
		"memory": memTracer.NewTracer,
		// "jaeger": jTracer.NewTracer,
	}

	DefaultAuths = map[string]func(...auth.Option) auth.Auth{
		"service": svcAuth.NewAuth,
		"jwt":     jwtAuth.NewAuth,
	}

	DefaultAuthProviders = map[string]func(...provider.Option) provider.Provider{
		"oauth": oauth.NewProvider,
		"basic": basic.NewProvider,
	}

	DefaultProfiles = map[string]func(...profile.Option) profile.Profile{
		"http":  http.NewProfile,
		"pprof": pprof.NewProfile,
	}

	DefaultConfigs = map[string]func(...config.Option) (config.Config, error){
		"service": config.NewConfig,
	}
)

func init() {
	rand.Seed(time.Now().Unix())
}

func newCmd(opts ...Option) Cmd {
	options := Options{
		Auth:      &auth.DefaultAuth,
		Broker:    &broker.DefaultBroker,
		Client:    &client.DefaultClient,
		Registry:  &registry.DefaultRegistry,
		Server:    &server.DefaultServer,
		Selector:  &selector.DefaultSelector,
		Transport: &transport.DefaultTransport,
		Router:    &router.DefaultRouter,
		Runtime:   &runtime.DefaultRuntime,
		Store:     &store.DefaultStore,
		Tracer:    &trace.DefaultTracer,
		Profile:   &profile.DefaultProfile,
		Config:    &config.DefaultConfig,

		Brokers:    DefaultBrokers,
		Clients:    DefaultClients,
		Registries: DefaultRegistries,
		Selectors:  DefaultSelectors,
		Servers:    DefaultServers,
		Transports: DefaultTransports,
		Routers:    DefaultRouters,
		Runtimes:   DefaultRuntimes,
		Stores:     DefaultStores,
		Tracers:    DefaultTracers,
		Auths:      DefaultAuths,
		Profiles:   DefaultProfiles,
		Configs:    DefaultConfigs,
	}

	for _, o := range opts {
		o(&options)
	}

	if len(options.Description) == 0 {
		options.Description = "a go-micro service"
	}

	cmd := new(cmd)
	cmd.opts = options
	cmd.app = cli.NewApp()
	cmd.app.Name = cmd.opts.Name
	cmd.app.Version = cmd.opts.Version
	cmd.app.Usage = cmd.opts.Description
	cmd.app.Before = cmd.Before
	cmd.app.Flags = DefaultFlags
	cmd.app.Action = func(c *cli.Context) error {
		return nil
	}

	if len(options.Version) == 0 {
		cmd.app.HideVersion = true
	}

	return cmd
}

func (c *cmd) App() *cli.App {
	return c.app
}

func (c *cmd) Options() Options {
	return c.opts
}

func (c *cmd) Before(ctx *cli.Context) error {
	// If flags are set then use them otherwise do nothing
	var serverOpts []server.Option
	var clientOpts []client.Option

	// setup a client to use when calling the runtime. It is important the auth client is wrapped
	// after the cache client since the wrappers are applied in reverse order and the cache will use
	// some of the headers set by the auth client.
	authFn := func() auth.Auth { return *c.opts.Auth }
	cacheFn := func() *client.Cache { return (*c.opts.Client).Options().Cache }
	microClient := wrapper.CacheClient(cacheFn, grpc.NewClient())
	microClient = wrapper.AuthClient(authFn, microClient)

	// Set the store
	if name := ctx.String("store"); len(name) > 0 {
		s, ok := c.opts.Stores[name]
		if !ok {
			return fmt.Errorf("Unsupported store: %s", name)
		}

		*c.opts.Store = s(store.WithClient(microClient))
	}

	// Set the runtime
	if name := ctx.String("runtime"); len(name) > 0 {
		r, ok := c.opts.Runtimes[name]
		if !ok {
			return fmt.Errorf("Unsupported runtime: %s", name)
		}

		*c.opts.Runtime = r(runtime.WithClient(microClient))
	}

	// Set the tracer
	if name := ctx.String("tracer"); len(name) > 0 {
		r, ok := c.opts.Tracers[name]
		if !ok {
			return fmt.Errorf("Unsupported tracer: %s", name)
		}

		*c.opts.Tracer = r()
	}

	// Set the client
	if name := ctx.String("client"); len(name) > 0 {
		// only change if we have the client and type differs
		if cl, ok := c.opts.Clients[name]; ok && (*c.opts.Client).String() != name {
			*c.opts.Client = cl()
		}
	}

	// Set the server
	if name := ctx.String("server"); len(name) > 0 {
		// only change if we have the server and type differs
		if s, ok := c.opts.Servers[name]; ok && (*c.opts.Server).String() != name {
			*c.opts.Server = s()
		}
	}

	// Setup auth
	authOpts := []auth.Option{auth.WithClient(microClient)}

	if len(ctx.String("auth_id")) > 0 || len(ctx.String("auth_secret")) > 0 {
		authOpts = append(authOpts, auth.Credentials(
			ctx.String("auth_id"), ctx.String("auth_secret"),
		))
	}
	if len(ctx.String("auth_public_key")) > 0 {
		authOpts = append(authOpts, auth.PublicKey(ctx.String("auth_public_key")))
	}
	if len(ctx.String("auth_private_key")) > 0 {
		authOpts = append(authOpts, auth.PrivateKey(ctx.String("auth_private_key")))
	}
	if len(ctx.String("service_namespace")) > 0 {
		authOpts = append(authOpts, auth.Namespace(ctx.String("service_namespace")))
	}
	if name := ctx.String("auth_provider"); len(name) > 0 {
		p, ok := DefaultAuthProviders[name]
		if !ok {
			return fmt.Errorf("AuthProvider %s not found", name)
		}

		var provOpts []provider.Option
		clientID := ctx.String("auth_provider_client_id")
		clientSecret := ctx.String("auth_provider_client_secret")
		if len(clientID) > 0 || len(clientSecret) > 0 {
			provOpts = append(provOpts, provider.Credentials(clientID, clientSecret))
		}
		if e := ctx.String("auth_provider_endpoint"); len(e) > 0 {
			provOpts = append(provOpts, provider.Endpoint(e))
		}
		if r := ctx.String("auth_provider_redirect"); len(r) > 0 {
			provOpts = append(provOpts, provider.Redirect(r))
		}
		if s := ctx.String("auth_provider_scope"); len(s) > 0 {
			provOpts = append(provOpts, provider.Scope(s))
		}

		authOpts = append(authOpts, auth.Provider(p(provOpts...)))
	}

	// Set the auth
	if name := ctx.String("auth"); len(name) > 0 {
		a, ok := c.opts.Auths[name]
		if !ok {
			return fmt.Errorf("Unsupported auth: %s", name)
		}
		*c.opts.Auth = a(authOpts...)
		serverOpts = append(serverOpts, server.Auth(*c.opts.Auth))
	} else {
		(*c.opts.Auth).Init(authOpts...)
	}

	// generate the services auth account
	serverID := (*c.opts.Server).Options().Id
	if err := authutil.Generate(serverID, c.App().Name, (*c.opts.Auth)); err != nil {
		return err
	}

	// Set the profile
	if name := ctx.String("profile"); len(name) > 0 {
		p, ok := c.opts.Profiles[name]
		if !ok {
			return fmt.Errorf("Unsupported profile: %s", name)
		}

		*c.opts.Profile = p()
	}

	// Set the broker
	if name := ctx.String("broker"); len(name) > 0 && (*c.opts.Broker).String() != name {
		b, ok := c.opts.Brokers[name]
		if !ok {
			return fmt.Errorf("Broker %s not found", name)
		}

		*c.opts.Broker = b()
		serverOpts = append(serverOpts, server.Broker(*c.opts.Broker))
		clientOpts = append(clientOpts, client.Broker(*c.opts.Broker))
	}

	// Set the registry
	if name := ctx.String("registry"); len(name) > 0 && (*c.opts.Registry).String() != name {
		r, ok := c.opts.Registries[name]
		if !ok {
			return fmt.Errorf("Registry %s not found", name)
		}

		*c.opts.Registry = r(registrySrv.WithClient(microClient))
		serverOpts = append(serverOpts, server.Registry(*c.opts.Registry))
		clientOpts = append(clientOpts, client.Registry(*c.opts.Registry))

		if err := (*c.opts.Router).Init(router.Registry(*c.opts.Registry)); err != nil {
			logger.Fatalf("Error configuring registry: %v", err)
		}

		if err := (*c.opts.Broker).Init(broker.Registry(*c.opts.Registry)); err != nil {
			logger.Fatalf("Error configuring broker: %v", err)
		}
	}

	// Set the selector
	if name := ctx.String("selector"); len(name) > 0 && (*c.opts.Selector).String() != name {
		s, ok := c.opts.Selectors[name]
		if !ok {
			return fmt.Errorf("Selector %s not found", name)
		}

		*c.opts.Selector = s()
		clientOpts = append(clientOpts, client.Selector(*c.opts.Selector))
	}

	// Set the router
	if name := ctx.String("router"); len(name) > 0 && (*c.opts.Router).String() != name {
		r, ok := c.opts.Routers[name]
		if !ok {
			return fmt.Errorf("Router %s not found", name)
		}

		*c.opts.Router = r(router.Registry(*c.opts.Registry))
		clientOpts = append(clientOpts, client.Router(*c.opts.Router))
	}

	// Set the transport
	if name := ctx.String("transport"); len(name) > 0 && (*c.opts.Transport).String() != name {
		t, ok := c.opts.Transports[name]
		if !ok {
			return fmt.Errorf("Transport %s not found", name)
		}

		*c.opts.Transport = t()
		serverOpts = append(serverOpts, server.Transport(*c.opts.Transport))
		clientOpts = append(clientOpts, client.Transport(*c.opts.Transport))
	}

	// Parse the server options
	metadata := make(map[string]string)
	for _, d := range ctx.StringSlice("server_metadata") {
		var key, val string
		parts := strings.Split(d, "=")
		key = parts[0]
		if len(parts) > 1 {
			val = strings.Join(parts[1:], "=")
		}
		metadata[key] = val
	}

	if len(metadata) > 0 {
		serverOpts = append(serverOpts, server.Metadata(metadata))
	}

	// Setup the registry
	var regOpts []registry.Option
	if len(ctx.String("registry_address")) > 0 {
		regOpts = append(regOpts, registry.Addrs(strings.Split(ctx.String("registry_address"), ",")...))
	}
	if len(ctx.String("service_namespace")) > 0 {
		regOpts = append(regOpts, registry.Domain(ctx.String("service_namespace")))
	}
	if len(regOpts) > 0 {
		if err := (*c.opts.Registry).Init(); err != nil {
			logger.Fatalf("Error configuring registry: %v", err)
		}
	}

	if len(ctx.String("broker_address")) > 0 {
		if err := (*c.opts.Broker).Init(broker.Addrs(strings.Split(ctx.String("broker_address"), ",")...)); err != nil {
			logger.Fatalf("Error configuring broker: %v", err)
		}
	}

	if len(ctx.String("transport_address")) > 0 {
		if err := (*c.opts.Transport).Init(transport.Addrs(strings.Split(ctx.String("transport_address"), ",")...)); err != nil {
			logger.Fatalf("Error configuring transport: %v", err)
		}
	}

	if len(ctx.String("store_address")) > 0 {
		if err := (*c.opts.Store).Init(store.Nodes(strings.Split(ctx.String("store_address"), ",")...)); err != nil {
			logger.Fatalf("Error configuring store: %v", err)
		}
	}

	if len(ctx.String("store_database")) > 0 {
		if err := (*c.opts.Store).Init(store.Database(ctx.String("store_database"))); err != nil {
			logger.Fatalf("Error configuring store database option: %v", err)
		}
	}

	if len(ctx.String("store_table")) > 0 {
		if err := (*c.opts.Store).Init(store.Table(ctx.String("store_table"))); err != nil {
			logger.Fatalf("Error configuring store table option: %v", err)
		}
	}

	if len(ctx.String("server_name")) > 0 {
		serverOpts = append(serverOpts, server.Name(ctx.String("server_name")))
	}

	if len(ctx.String("server_version")) > 0 {
		serverOpts = append(serverOpts, server.Version(ctx.String("server_version")))
	}

	if len(ctx.String("server_id")) > 0 {
		serverOpts = append(serverOpts, server.Id(ctx.String("server_id")))
	}

	if len(ctx.String("server_address")) > 0 {
		serverOpts = append(serverOpts, server.Address(ctx.String("server_address")))
	}

	if len(ctx.String("server_advertise")) > 0 {
		serverOpts = append(serverOpts, server.Advertise(ctx.String("server_advertise")))
	}

	if ttl := time.Duration(ctx.Int("register_ttl")); ttl >= 0 {
		serverOpts = append(serverOpts, server.RegisterTTL(ttl*time.Second))
	}

	if val := time.Duration(ctx.Int("register_interval")); val >= 0 {
		serverOpts = append(serverOpts, server.RegisterInterval(val*time.Second))
	}

	if len(ctx.String("runtime_source")) > 0 {
		if err := (*c.opts.Runtime).Init(runtime.WithSource(ctx.String("runtime_source"))); err != nil {
			logger.Fatalf("Error configuring runtime: %v", err)
		}
	}

<<<<<<< HEAD
	if len(ctx.String("auth_id")) > 0 || len(ctx.String("auth_secret")) > 0 {
		authOpts = append(authOpts, auth.Credentials(
			ctx.String("auth_id"), ctx.String("auth_secret"),
		))
	}
	if len(ctx.String("auth_public_key")) > 0 {
		authOpts = append(authOpts, auth.PublicKey(ctx.String("auth_public_key")))
	}
	if len(ctx.String("auth_private_key")) > 0 {
		authOpts = append(authOpts, auth.PrivateKey(ctx.String("auth_private_key")))
	}
	if len(ctx.String("service_namespace")) > 0 {
		authOpts = append(authOpts, auth.Issuer(ctx.String("service_namespace")))
	}

	if name := ctx.String("auth_provider"); len(name) > 0 {
		p, ok := DefaultAuthProviders[name]
		if !ok {
			return fmt.Errorf("AuthProvider %s not found", name)
		}

		var provOpts []provider.Option

		clientID := ctx.String("auth_provider_client_id")
		clientSecret := ctx.String("auth_provider_client_secret")
		if len(clientID) > 0 || len(clientSecret) > 0 {
			provOpts = append(provOpts, provider.Credentials(clientID, clientSecret))
		}
		if e := ctx.String("auth_provider_endpoint"); len(e) > 0 {
			provOpts = append(provOpts, provider.Endpoint(e))
		}
		if r := ctx.String("auth_provider_redirect"); len(r) > 0 {
			provOpts = append(provOpts, provider.Redirect(r))
		}
		if s := ctx.String("auth_provider_scope"); len(s) > 0 {
			provOpts = append(provOpts, provider.Scope(s))
		}

		authOpts = append(authOpts, auth.Provider(p(provOpts...)))
	}
	(*c.opts.Auth).Init(authOpts...)

=======
>>>>>>> b6f3e8b7
	if ctx.String("config") == "service" {
		opt := config.WithSource(configSrv.NewSource(configSrc.WithClient(microClient)))
		if err := (*c.opts.Config).Init(opt); err != nil {
			logger.Fatalf("Error configuring config: %v", err)
		}
	}

	// client opts
	if r := ctx.Int("client_retries"); r >= 0 {
		clientOpts = append(clientOpts, client.Retries(r))
	}

	if t := ctx.String("client_request_timeout"); len(t) > 0 {
		d, err := time.ParseDuration(t)
		if err != nil {
			return fmt.Errorf("failed to parse client_request_timeout: %v", t)
		}
		clientOpts = append(clientOpts, client.RequestTimeout(d))
	}

	if r := ctx.Int("client_pool_size"); r > 0 {
		clientOpts = append(clientOpts, client.PoolSize(r))
	}

	if t := ctx.String("client_pool_ttl"); len(t) > 0 {
		d, err := time.ParseDuration(t)
		if err != nil {
			return fmt.Errorf("failed to parse client_pool_ttl: %v", t)
		}
		clientOpts = append(clientOpts, client.PoolTTL(d))
	}

	// We have some command line opts for the server.
	// Lets set it up
	if len(serverOpts) > 0 {
		if err := (*c.opts.Server).Init(serverOpts...); err != nil {
			logger.Fatalf("Error configuring server: %v", err)
		}
	}

	// Use an init option?
	if len(clientOpts) > 0 {
		if err := (*c.opts.Client).Init(clientOpts...); err != nil {
			logger.Fatalf("Error configuring client: %v", err)
		}
	}

	return nil
}

func (c *cmd) Init(opts ...Option) error {
	for _, o := range opts {
		o(&c.opts)
	}
	if len(c.opts.Name) > 0 {
		c.app.Name = c.opts.Name
	}
	if len(c.opts.Version) > 0 {
		c.app.Version = c.opts.Version
	}
	c.app.HideVersion = len(c.opts.Version) == 0
	c.app.Usage = c.opts.Description
	c.app.RunAndExitOnError()
	return nil
}

func DefaultOptions() Options {
	return DefaultCmd.Options()
}

func App() *cli.App {
	return DefaultCmd.App()
}

func Init(opts ...Option) error {
	return DefaultCmd.Init(opts...)
}

func NewCmd(opts ...Option) Cmd {
	return newCmd(opts...)
}<|MERGE_RESOLUTION|>--- conflicted
+++ resolved
@@ -560,7 +560,7 @@
 		authOpts = append(authOpts, auth.PrivateKey(ctx.String("auth_private_key")))
 	}
 	if len(ctx.String("service_namespace")) > 0 {
-		authOpts = append(authOpts, auth.Namespace(ctx.String("service_namespace")))
+		authOpts = append(authOpts, auth.Issuer(ctx.String("service_namespace")))
 	}
 	if name := ctx.String("auth_provider"); len(name) > 0 {
 		p, ok := DefaultAuthProviders[name]
@@ -775,51 +775,6 @@
 		}
 	}
 
-<<<<<<< HEAD
-	if len(ctx.String("auth_id")) > 0 || len(ctx.String("auth_secret")) > 0 {
-		authOpts = append(authOpts, auth.Credentials(
-			ctx.String("auth_id"), ctx.String("auth_secret"),
-		))
-	}
-	if len(ctx.String("auth_public_key")) > 0 {
-		authOpts = append(authOpts, auth.PublicKey(ctx.String("auth_public_key")))
-	}
-	if len(ctx.String("auth_private_key")) > 0 {
-		authOpts = append(authOpts, auth.PrivateKey(ctx.String("auth_private_key")))
-	}
-	if len(ctx.String("service_namespace")) > 0 {
-		authOpts = append(authOpts, auth.Issuer(ctx.String("service_namespace")))
-	}
-
-	if name := ctx.String("auth_provider"); len(name) > 0 {
-		p, ok := DefaultAuthProviders[name]
-		if !ok {
-			return fmt.Errorf("AuthProvider %s not found", name)
-		}
-
-		var provOpts []provider.Option
-
-		clientID := ctx.String("auth_provider_client_id")
-		clientSecret := ctx.String("auth_provider_client_secret")
-		if len(clientID) > 0 || len(clientSecret) > 0 {
-			provOpts = append(provOpts, provider.Credentials(clientID, clientSecret))
-		}
-		if e := ctx.String("auth_provider_endpoint"); len(e) > 0 {
-			provOpts = append(provOpts, provider.Endpoint(e))
-		}
-		if r := ctx.String("auth_provider_redirect"); len(r) > 0 {
-			provOpts = append(provOpts, provider.Redirect(r))
-		}
-		if s := ctx.String("auth_provider_scope"); len(s) > 0 {
-			provOpts = append(provOpts, provider.Scope(s))
-		}
-
-		authOpts = append(authOpts, auth.Provider(p(provOpts...)))
-	}
-	(*c.opts.Auth).Init(authOpts...)
-
-=======
->>>>>>> b6f3e8b7
 	if ctx.String("config") == "service" {
 		opt := config.WithSource(configSrv.NewSource(configSrc.WithClient(microClient)))
 		if err := (*c.opts.Config).Init(opt); err != nil {
