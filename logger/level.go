--- conflicted
+++ resolved
@@ -113,7 +113,7 @@
 
 func Fatalf(template string, args ...interface{}) {
 	DefaultLogger.Logf(FatalLevel, template, args...)
-<<<<<<< HEAD
+	os.Exit(1)
 }
 
 // Returns true if the given level is at or above the current logger level
@@ -123,7 +123,4 @@
 		l = log
 	}
 	return l.Options().Level >= lvl
-=======
-	os.Exit(1)
->>>>>>> 1a4f608e
 }