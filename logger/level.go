--- conflicted
+++ resolved
@@ -16,11 +16,6 @@
 	WarnLevel
 	// ErrorLevel level. Logs. Used for errors that should definitely be noted.
 	ErrorLevel
-<<<<<<< HEAD
-	// PanicLevel level, logs the message and then panics.
-	PanicLevel
-=======
->>>>>>> 6b8930a9
 	// FatalLevel level. Logs and then calls `logger.Exit(1)`. highest level of severity.
 	FatalLevel
 )
@@ -37,11 +32,6 @@
 		return "warn"
 	case ErrorLevel:
 		return "error"
-<<<<<<< HEAD
-	case PanicLevel:
-		return "panic"
-=======
->>>>>>> 6b8930a9
 	case FatalLevel:
 		return "fatal"
 	}
@@ -67,14 +57,6 @@
 		return WarnLevel, nil
 	case ErrorLevel.String():
 		return ErrorLevel, nil
-<<<<<<< HEAD
-	case PanicLevel.String():
-		return PanicLevel, nil
-	case FatalLevel.String():
-		return FatalLevel, nil
-	}
-	return InfoLevel, fmt.Errorf("Unknown Level String: '%s', defaulting to NoLevel", levelStr)
-=======
 	case FatalLevel.String():
 		return FatalLevel, nil
 	}
@@ -127,5 +109,4 @@
 
 func Fatalf(template string, args ...interface{}) {
 	DefaultLogger.Logf(FatalLevel, template, args...)
->>>>>>> 6b8930a9
 }