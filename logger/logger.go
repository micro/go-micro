// Package log provides a log interface
package logger

var (
	// Default logger
<<<<<<< HEAD
	DefaultLogger Logger = NewLogger()
=======
	DefaultLogger Logger = NewHelper(NewLogger())
>>>>>>> 6b8930a9
)

// Logger is a generic logging interface
type Logger interface {
	// Init initialises options
	Init(options ...Option) error
	// The Logger options
	Options() Options
	// Fields set fields to always be logged
	Fields(fields map[string]interface{}) Logger
	// Log writes a log entry
	Log(level Level, v ...interface{})
	// Logf writes a formatted log entry
	Logf(level Level, format string, v ...interface{})
	// String returns the name of logger
	String() string
}

func Init(opts ...Option) error {
	return DefaultLogger.Init(opts...)
}
<<<<<<< HEAD

func Error(err error) Logger {
	return DefaultLogger.Error(err)
}
=======
>>>>>>> 6b8930a9

func Fields(fields map[string]interface{}) Logger {
	return DefaultLogger.Fields(fields)
}

func Log(level Level, v ...interface{}) {
	DefaultLogger.Log(level, v...)
}

func Logf(level Level, format string, v ...interface{}) {
	DefaultLogger.Logf(level, format, v...)
}

<<<<<<< HEAD
func SetGlobalLevel(lvl Level) {
	if err := Init(WithLevel(lvl)); err != nil {
		print(err)
	}
}

=======
>>>>>>> 6b8930a9
func String() string {
	return DefaultLogger.String()
}<|MERGE_RESOLUTION|>--- conflicted
+++ resolved
@@ -3,11 +3,7 @@
 
 var (
 	// Default logger
-<<<<<<< HEAD
-	DefaultLogger Logger = NewLogger()
-=======
 	DefaultLogger Logger = NewHelper(NewLogger())
->>>>>>> 6b8930a9
 )
 
 // Logger is a generic logging interface
@@ -29,13 +25,6 @@
 func Init(opts ...Option) error {
 	return DefaultLogger.Init(opts...)
 }
-<<<<<<< HEAD
-
-func Error(err error) Logger {
-	return DefaultLogger.Error(err)
-}
-=======
->>>>>>> 6b8930a9
 
 func Fields(fields map[string]interface{}) Logger {
 	return DefaultLogger.Fields(fields)
@@ -49,15 +38,6 @@
 	DefaultLogger.Logf(level, format, v...)
 }
 
-<<<<<<< HEAD
-func SetGlobalLevel(lvl Level) {
-	if err := Init(WithLevel(lvl)); err != nil {
-		print(err)
-	}
-}
-
-=======
->>>>>>> 6b8930a9
 func String() string {
 	return DefaultLogger.String()
 }