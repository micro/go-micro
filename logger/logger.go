// Package log provides a log interface
package logger

import (
	"fmt"
)

type Fields map[string]interface{}

// Logger is a generic logging interface
type Logger interface {
	// Init initialises options
	Init(options ...Option) error
<<<<<<< HEAD
	// Level returns the logging level
	Level() Level
	// SetLevel updates the logging level.
	SetLevel(Level)
=======
	// The Logger options
	Options() Options
	// Error set `error` field to be logged
	Error(err error) Logger
	// Fields set fields to always be logged
	Fields(fields map[string]interface{}) Logger
	// Log writes a log entry
	Log(level Level, v ...interface{})
	// Logf writes a formatted log entry
	Logf(level Level, format string, v ...interface{})
>>>>>>> 88457b81
	// String returns the name of logger
	String() string
	// log at given level with message, fmtArgs and context fields
	Log(level Level, template string, fmtArgs []interface{}, fields Fields)
	// log error at given level with message, fmtArgs and stack if enabled.
	Error(level Level, template string, fmtArgs []interface{}, err error)
}

// ParseLevel converts a level string into a logger Level value.
// returns an error if the input string does not match known values.
func GetLevel(levelStr string) (Level, error) {
	switch levelStr {
	case TraceLevel.String():
		return TraceLevel, nil
	case DebugLevel.String():
		return DebugLevel, nil
	case InfoLevel.String():
		return InfoLevel, nil
	case WarnLevel.String():
		return WarnLevel, nil
	case ErrorLevel.String():
		return ErrorLevel, nil
	case FatalLevel.String():
		return FatalLevel, nil
	case PanicLevel.String():
		return PanicLevel, nil
	}
	return InfoLevel, fmt.Errorf("Unknown Level String: '%s', defaulting to NoLevel", levelStr)
}

// basic Logger is the default global
var globalLogger Logger = NewLogger()

func SetGlobalLogger(logger Logger) {
	globalLogger = logger
}

func SetGlobalLevel(lvl Level) {
	globalLogger.SetLevel(lvl)
}

func Info(args ...interface{}) {
	globalLogger.Log(InfoLevel, "", args, nil)
}
func Infof(template string, args ...interface{}) {
	globalLogger.Log(InfoLevel, template, args, nil)
}
func Infow(msg string, fields Fields) {
	globalLogger.Log(InfoLevel, msg, nil, fields)
}

func Trace(args ...interface{}) {
	globalLogger.Log(TraceLevel, "", args, nil)
}
func Tracef(template string, args ...interface{}) {
	globalLogger.Log(TraceLevel, template, args, nil)
}
func Tracew(msg string, fields Fields) {
	globalLogger.Log(TraceLevel, msg, nil, fields)
}

func Debug(args ...interface{}) {
	globalLogger.Log(DebugLevel, "", args, nil)
}
func Debugf(template string, args ...interface{}) {
	globalLogger.Log(DebugLevel, template, args, nil)
}
func Debugw(msg string, fields Fields) {
	globalLogger.Log(DebugLevel, msg, nil, fields)
}

func Warn(args ...interface{}) {
	globalLogger.Log(WarnLevel, "", args, nil)
}
func Warnf(template string, args ...interface{}) {
	globalLogger.Log(WarnLevel, template, args, nil)
}
func Warnw(msg string, fields Fields) {
	globalLogger.Log(WarnLevel, msg, nil, fields)
}

func Error(args ...interface{}) {
	globalLogger.Log(ErrorLevel, "", args, nil)
}
func Errorf(template string, args ...interface{}) {
	globalLogger.Log(ErrorLevel, template, args, nil)
}
func Errorw(msg string, err error) {
	globalLogger.Error(ErrorLevel, msg, nil, err)
}

func Panic(args ...interface{}) {
	globalLogger.Log(PanicLevel, "", args, nil)
}
func Panicf(template string, args ...interface{}) {
	globalLogger.Log(PanicLevel, template, args, nil)
}
func Panicw(msg string, fields Fields) {
	globalLogger.Log(PanicLevel, msg, nil, fields)
}

func Fatal(args ...interface{}) {
	globalLogger.Log(FatalLevel, "", args, nil)
}
func Fatalf(template string, args ...interface{}) {
	globalLogger.Log(FatalLevel, template, args, nil)
}
func Fatalw(msg string, fields Fields) {
	globalLogger.Log(FatalLevel, msg, nil, fields)
}<|MERGE_RESOLUTION|>--- conflicted
+++ resolved
@@ -11,12 +11,6 @@
 type Logger interface {
 	// Init initialises options
 	Init(options ...Option) error
-<<<<<<< HEAD
-	// Level returns the logging level
-	Level() Level
-	// SetLevel updates the logging level.
-	SetLevel(Level)
-=======
 	// The Logger options
 	Options() Options
 	// Error set `error` field to be logged
@@ -27,7 +21,6 @@
 	Log(level Level, v ...interface{})
 	// Logf writes a formatted log entry
 	Logf(level Level, format string, v ...interface{})
->>>>>>> 88457b81
 	// String returns the name of logger
 	String() string
 	// log at given level with message, fmtArgs and context fields
