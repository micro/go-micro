--- conflicted
+++ resolved
@@ -14,7 +14,6 @@
 	Context context.Context
 }
 
-<<<<<<< HEAD
 type fieldsKey struct{}
 
 func WithFields(fields Fields) Option {
@@ -39,11 +38,5 @@
 			o.Context = context.Background()
 		}
 		o.Context = context.WithValue(o.Context, k, v)
-=======
-// WithLevel sets the log level
-func WithLevel(l Level) Option {
-	return func(o *Options) {
-		o.Level = l
->>>>>>> 88457b81
 	}
 }