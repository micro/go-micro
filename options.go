--- conflicted
+++ resolved
@@ -306,13 +306,8 @@
 	}
 }
 
-<<<<<<< HEAD
-// ServerListen Add Listen to the server
+// ServerListen Add Listen to the server.
 func ServerListen(option server.Option) Option {
-=======
-// Add opt to server option.
-func AddListenOption(option server.Option) Option {
->>>>>>> 24dfcef4
 	return func(o *Options) {
 		o.Server.Init(option)
 	}
