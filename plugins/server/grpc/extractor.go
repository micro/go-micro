--- conflicted
+++ resolved
@@ -29,11 +29,7 @@
 	case reflect.Struct:
 		for i := 0; i < v.NumField(); i++ {
 			f := v.Field(i)
-<<<<<<< HEAD
-			if !f.IsExported() {
-=======
 			if f.PkgPath != "" {
->>>>>>> a40f6e8f
 				continue
 			}
 			val := extractValue(f.Type, d+1)
