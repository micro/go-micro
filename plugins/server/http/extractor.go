package http

import (
	"fmt"
	"net"
	"reflect"
	"strconv"
	"strings"

	"go-micro.dev/v4/registry"
	"go-micro.dev/v4/server"
	"go-micro.dev/v4/util/addr"
)

func serviceDef(opts server.Options) *registry.Service {
	var advt, host string
	var port int

	if len(opts.Advertise) > 0 {
		advt = opts.Advertise
	} else {
		advt = opts.Address
	}

	parts := strings.Split(advt, ":")
	if len(parts) > 1 {
		host = strings.Join(parts[:len(parts)-1], ":")
		port, _ = strconv.Atoi(parts[len(parts)-1])
	} else {
		host = parts[0]
	}

	addr, err := addr.Extract(host)
	if err != nil {
		addr = host
	}

	node := &registry.Node{
		Id:       opts.Name + "-" + opts.Id,
		Address:  net.JoinHostPort(addr, fmt.Sprint(port)),
		Metadata: opts.Metadata,
	}

	node.Metadata["server"] = "http"
	node.Metadata["broker"] = opts.Broker.String()
	node.Metadata["registry"] = opts.Registry.String()
	node.Metadata["protocol"] = "http"

	return &registry.Service{
		Name:    opts.Name,
		Version: opts.Version,
		Nodes:   []*registry.Node{node},
	}
}

func extractValue(v reflect.Type, d int) *registry.Value {
	if d == 3 {
		return nil
	}
	if v == nil {
		return nil
	}

	if v.Kind() == reflect.Ptr {
		v = v.Elem()
	}

	arg := &registry.Value{
		Name: v.Name(),
		Type: v.Name(),
	}

	switch v.Kind() {
	case reflect.Struct:
		for i := 0; i < v.NumField(); i++ {
			f := v.Field(i)
<<<<<<< HEAD
			if !f.IsExported() {
=======
			if f.PkgPath != "" {
>>>>>>> a40f6e8f
				continue
			}
			val := extractValue(f.Type, d+1)
			if val == nil {
				continue
			}

			// if we can find a json tag use it
			if tags := f.Tag.Get("json"); len(tags) > 0 {
				parts := strings.Split(tags, ",")
				val.Name = parts[0]
			}

			// if there's no name default it
			if len(val.Name) == 0 {
				val.Name = v.Field(i).Name
			}

			arg.Values = append(arg.Values, val)
		}
	case reflect.Slice:
		p := v.Elem()
		if p.Kind() == reflect.Ptr {
			p = p.Elem()
		}
		arg.Type = "[]" + p.Name()
		val := extractValue(v.Elem(), d+1)
		if val != nil {
			arg.Values = append(arg.Values, val)
		}
	}

	return arg
}

func extractEndpoint(method reflect.Method) *registry.Endpoint {
	if method.PkgPath != "" {
		return nil
	}

	var rspType, reqType reflect.Type
	var stream bool
	mt := method.Type

	switch mt.NumIn() {
	case 3:
		reqType = mt.In(1)
		rspType = mt.In(2)
	case 4:
		reqType = mt.In(2)
		rspType = mt.In(3)
	default:
		return nil
	}

	// are we dealing with a stream?
	switch rspType.Kind() {
	case reflect.Func, reflect.Interface:
		stream = true
	}

	request := extractValue(reqType, 0)
	response := extractValue(rspType, 0)

	return &registry.Endpoint{
		Name:     method.Name,
		Request:  request,
		Response: response,
		Metadata: map[string]string{
			"stream": fmt.Sprintf("%v", stream),
		},
	}
}

func extractSubValue(typ reflect.Type) *registry.Value {
	var reqType reflect.Type
	switch typ.NumIn() {
	case 1:
		reqType = typ.In(0)
	case 2:
		reqType = typ.In(1)
	case 3:
		reqType = typ.In(2)
	default:
		return nil
	}
	return extractValue(reqType, 0)
}<|MERGE_RESOLUTION|>--- conflicted
+++ resolved
@@ -74,11 +74,7 @@
 	case reflect.Struct:
 		for i := 0; i < v.NumField(); i++ {
 			f := v.Field(i)
-<<<<<<< HEAD
-			if !f.IsExported() {
-=======
 			if f.PkgPath != "" {
->>>>>>> a40f6e8f
 				continue
 			}
 			val := extractValue(f.Type, d+1)
