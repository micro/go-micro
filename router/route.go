--- conflicted
+++ resolved
@@ -27,13 +27,8 @@
 	Link string
 	// Metric is the route cost metric
 	Metric int64
-<<<<<<< HEAD
-	// Protocol for the route
-	Protocol string
-=======
 	// Metadata for the route
 	Metadata map[string]string
->>>>>>> a95accad
 }
 
 // Hash returns route hash sum.
