--- conflicted
+++ resolved
@@ -390,10 +390,6 @@
 
 	// set running
 	r.running = true
-<<<<<<< HEAD
-	r.closed = make(chan bool)
-=======
->>>>>>> 27aa1ff2
 	return nil
 }
 
@@ -415,10 +411,7 @@
 			if logger.V(logger.DebugLevel, logger.DefaultLogger) {
 				logger.Debugf("Runtime stopping %s", service.Name)
 			}
-<<<<<<< HEAD
-=======
 			service.Stop()
->>>>>>> 27aa1ff2
 		}
 	}
 
