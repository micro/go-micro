// Package grpc provides a grpc server
package grpc

import (
	"context"
	"crypto/tls"
	"fmt"
	"net"
	"reflect"
	"runtime/debug"
	"sort"
	"strconv"
	"strings"
	"sync"
	"time"

	"github.com/golang/protobuf/proto"
	"github.com/micro/go-micro/v2/broker"
	"github.com/micro/go-micro/v2/codec"
	"github.com/micro/go-micro/v2/errors"
	meta "github.com/micro/go-micro/v2/metadata"
	"github.com/micro/go-micro/v2/registry"
	"github.com/micro/go-micro/v2/server"
	"github.com/micro/go-micro/v2/util/addr"
	mgrpc "github.com/micro/go-micro/v2/util/grpc"
	"github.com/micro/go-micro/v2/util/log"
	mnet "github.com/micro/go-micro/v2/util/net"

	"google.golang.org/grpc"
	"google.golang.org/grpc/codes"
	"google.golang.org/grpc/credentials"
	"google.golang.org/grpc/encoding"
	"google.golang.org/grpc/metadata"
	"google.golang.org/grpc/peer"
	"google.golang.org/grpc/status"
)

var (
	// DefaultMaxMsgSize define maximum message size that server can send
	// or receive.  Default value is 4MB.
	DefaultMaxMsgSize = 1024 * 1024 * 4
)

const (
	defaultContentType = "application/grpc"
)

type grpcServer struct {
	rpc  *rServer
	srv  *grpc.Server
	exit chan chan error
	wg   *sync.WaitGroup

	sync.RWMutex
	opts        server.Options
	handlers    map[string]server.Handler
	subscribers map[*subscriber][]broker.Subscriber
	// marks the serve as started
	started bool
	// used for first registration
	registered bool
}

func init() {
	encoding.RegisterCodec(wrapCodec{jsonCodec{}})
	encoding.RegisterCodec(wrapCodec{protoCodec{}})
	encoding.RegisterCodec(wrapCodec{bytesCodec{}})
}

func newGRPCServer(opts ...server.Option) server.Server {
	options := newOptions(opts...)

	// create a grpc server
	srv := &grpcServer{
		opts: options,
		rpc: &rServer{
			serviceMap: make(map[string]*service),
		},
		handlers:    make(map[string]server.Handler),
		subscribers: make(map[*subscriber][]broker.Subscriber),
		exit:        make(chan chan error),
		wg:          wait(options.Context),
	}

	// configure the grpc server
	srv.configure()

	return srv
}

type grpcRouter struct {
	h func(context.Context, server.Request, interface{}) error
	m func(context.Context, server.Message) error
}

func (r grpcRouter) ProcessMessage(ctx context.Context, msg server.Message) error {
	return r.m(ctx, msg)
}

func (r grpcRouter) ServeRequest(ctx context.Context, req server.Request, rsp server.Response) error {
	return r.h(ctx, req, rsp)
}

func (g *grpcServer) configure(opts ...server.Option) {
	// Don't reprocess where there's no config
	if len(opts) == 0 && g.srv != nil {
		return
	}

	for _, o := range opts {
		o(&g.opts)
	}

	maxMsgSize := g.getMaxMsgSize()

	gopts := []grpc.ServerOption{
		grpc.MaxRecvMsgSize(maxMsgSize),
		grpc.MaxSendMsgSize(maxMsgSize),
		grpc.UnknownServiceHandler(g.handler),
	}

	if creds := g.getCredentials(); creds != nil {
		gopts = append(gopts, grpc.Creds(creds))
	}

	if opts := g.getGrpcOptions(); opts != nil {
		gopts = append(gopts, opts...)
	}

	g.srv = grpc.NewServer(gopts...)
}

func (g *grpcServer) getMaxMsgSize() int {
	if g.opts.Context == nil {
		return DefaultMaxMsgSize
	}
	s, ok := g.opts.Context.Value(maxMsgSizeKey{}).(int)
	if !ok {
		return DefaultMaxMsgSize
	}
	return s
}

func (g *grpcServer) getCredentials() credentials.TransportCredentials {
	if g.opts.Context != nil {
		if v := g.opts.Context.Value(tlsAuth{}); v != nil {
			tls := v.(*tls.Config)
			return credentials.NewTLS(tls)
		}
	}
	return nil
}

func (g *grpcServer) getGrpcOptions() []grpc.ServerOption {
	if g.opts.Context == nil {
		return nil
	}

	v := g.opts.Context.Value(grpcOptions{})

	if v == nil {
		return nil
	}

	opts, ok := v.([]grpc.ServerOption)

	if !ok {
		return nil
	}

	return opts
}

func (g *grpcServer) getListener() net.Listener {
	if g.opts.Context != nil {
		if v := g.opts.Context.Value(netListener{}); v != nil {
			if l, ok := v.(net.Listener); ok {
				return l
			}
		}
	}
	return nil
}

func (g *grpcServer) handler(srv interface{}, stream grpc.ServerStream) error {
	if g.wg != nil {
		g.wg.Add(1)
		defer g.wg.Done()
	}

	fullMethod, ok := grpc.MethodFromServerStream(stream)
	if !ok {
		return status.Errorf(codes.Internal, "method does not exist in context")
	}

	serviceName, methodName, err := mgrpc.ServiceMethod(fullMethod)
	if err != nil {
		return status.New(codes.InvalidArgument, err.Error()).Err()
	}

	// get grpc metadata
	gmd, ok := metadata.FromIncomingContext(stream.Context())
	if !ok {
		gmd = metadata.MD{}
	}

	// copy the metadata to go-micro.metadata
	md := meta.Metadata{}
	for k, v := range gmd {
		md[k] = strings.Join(v, ", ")
	}

	// timeout for server deadline
	to := md["timeout"]

	// get content type
	ct := defaultContentType

	if ctype, ok := md["x-content-type"]; ok {
		ct = ctype
	}
	if ctype, ok := md["content-type"]; ok {
		ct = ctype
	}

	delete(md, "x-content-type")
	delete(md, "timeout")

	// create new context
	ctx := meta.NewContext(stream.Context(), md)

	// get peer from context
	if p, ok := peer.FromContext(stream.Context()); ok {
		md["Remote"] = p.Addr.String()
		ctx = peer.NewContext(ctx, p)
	}

	// set the timeout if we have it
	if len(to) > 0 {
		if n, err := strconv.ParseUint(to, 10, 64); err == nil {
			var cancel context.CancelFunc
			ctx, cancel = context.WithTimeout(ctx, time.Duration(n))
			defer cancel()
		}
	}

	// process via router
	if g.opts.Router != nil {
		cc, err := g.newGRPCCodec(ct)
		if err != nil {
			return errors.InternalServerError("go.micro.server", err.Error())
		}
		codec := &grpcCodec{
			method:   fmt.Sprintf("%s.%s", serviceName, methodName),
			endpoint: fmt.Sprintf("%s.%s", serviceName, methodName),
			target:   g.opts.Name,
			s:        stream,
			c:        cc,
		}

		// create a client.Request
		request := &rpcRequest{
			service:     mgrpc.ServiceFromMethod(fullMethod),
			contentType: ct,
			method:      fmt.Sprintf("%s.%s", serviceName, methodName),
			codec:       codec,
			stream:      true,
		}

		response := &rpcResponse{
			header: make(map[string]string),
			codec:  codec,
		}

		// create a wrapped function
		handler := func(ctx context.Context, req server.Request, rsp interface{}) error {
			return g.opts.Router.ServeRequest(ctx, req, rsp.(server.Response))
		}

		// execute the wrapper for it
		for i := len(g.opts.HdlrWrappers); i > 0; i-- {
			handler = g.opts.HdlrWrappers[i-1](handler)
		}

		r := grpcRouter{h: handler}

		// serve the actual request using the request router
		if err := r.ServeRequest(ctx, request, response); err != nil {
			return status.Errorf(codes.Internal, err.Error())
		}

		return nil
	}

	// process the standard request flow
	g.rpc.mu.Lock()
	service := g.rpc.serviceMap[serviceName]
	g.rpc.mu.Unlock()

	if service == nil {
		return status.New(codes.Unimplemented, fmt.Sprintf("unknown service %s", serviceName)).Err()
	}

	mtype := service.method[methodName]
	if mtype == nil {
		return status.New(codes.Unimplemented, fmt.Sprintf("unknown service %s.%s", serviceName, methodName)).Err()
	}

	// process unary
	if !mtype.stream {
		return g.processRequest(stream, service, mtype, ct, ctx)
	}

	// process stream
	return g.processStream(stream, service, mtype, ct, ctx)
}

func (g *grpcServer) processRequest(stream grpc.ServerStream, service *service, mtype *methodType, ct string, ctx context.Context) error {
	for {
		var argv, replyv reflect.Value

		// Decode the argument value.
		argIsValue := false // if true, need to indirect before calling.
		if mtype.ArgType.Kind() == reflect.Ptr {
			argv = reflect.New(mtype.ArgType.Elem())
		} else {
			argv = reflect.New(mtype.ArgType)
			argIsValue = true
		}

		// Unmarshal request
		if err := stream.RecvMsg(argv.Interface()); err != nil {
			return err
		}

		if argIsValue {
			argv = argv.Elem()
		}

		// reply value
		replyv = reflect.New(mtype.ReplyType.Elem())

		function := mtype.method.Func
		var returnValues []reflect.Value

		cc, err := g.newGRPCCodec(ct)
		if err != nil {
			return errors.InternalServerError("go.micro.server", err.Error())
		}
		b, err := cc.Marshal(argv.Interface())
		if err != nil {
			return err
		}

		// create a client.Request
		r := &rpcRequest{
			service:     g.opts.Name,
			contentType: ct,
			method:      fmt.Sprintf("%s.%s", service.name, mtype.method.Name),
			body:        b,
			payload:     argv.Interface(),
		}

		// define the handler func
		fn := func(ctx context.Context, req server.Request, rsp interface{}) (err error) {
			defer func() {
				if r := recover(); r != nil {
					log.Log("panic recovered: ", r)
					log.Logf(string(debug.Stack()))
					err = errors.InternalServerError("go.micro.server", "panic recovered: %v", r)
				}
			}()
			returnValues = function.Call([]reflect.Value{service.rcvr, mtype.prepareContext(ctx), reflect.ValueOf(argv.Interface()), reflect.ValueOf(rsp)})

			// The return value for the method is an error.
			if rerr := returnValues[0].Interface(); rerr != nil {
				err = rerr.(error)
			}

			return err
		}

		// wrap the handler func
		for i := len(g.opts.HdlrWrappers); i > 0; i-- {
			fn = g.opts.HdlrWrappers[i-1](fn)
		}

		statusCode := codes.OK
		statusDesc := ""
		// execute the handler
		if appErr := fn(ctx, r, replyv.Interface()); appErr != nil {
			var errStatus *status.Status
			switch verr := appErr.(type) {
			case *errors.Error:
				// micro.Error now proto based and we can attach it to grpc status
				statusCode = microError(verr)
				statusDesc = verr.Error()
				errStatus, err = status.New(statusCode, statusDesc).WithDetails(verr)
				if err != nil {
					return err
				}
			case proto.Message:
				// user defined error that proto based we can attach it to grpc status
				statusCode = convertCode(appErr)
				statusDesc = appErr.Error()
				errStatus, err = status.New(statusCode, statusDesc).WithDetails(verr)
				if err != nil {
					return err
				}
			case *rpcError:
				// rpcError handling may be we have ability to attach it to details?
				statusCode = verr.code
				statusDesc = verr.desc
				errStatus = status.New(statusCode, statusDesc)
			default:
				// default case user pass own error type that not proto based
				statusCode = convertCode(verr)
				statusDesc = verr.Error()
				errStatus = status.New(statusCode, statusDesc)
			}
			return errStatus.Err()
		}

		if err := stream.SendMsg(replyv.Interface()); err != nil {
			return err
		}

		return status.New(statusCode, statusDesc).Err()
	}
}

func (g *grpcServer) processStream(stream grpc.ServerStream, service *service, mtype *methodType, ct string, ctx context.Context) error {
	opts := g.opts

	r := &rpcRequest{
		service:     opts.Name,
		contentType: ct,
		method:      fmt.Sprintf("%s.%s", service.name, mtype.method.Name),
		stream:      true,
	}

	ss := &rpcStream{
		request: r,
		s:       stream,
	}

	function := mtype.method.Func
	var returnValues []reflect.Value

	// Invoke the method, providing a new value for the reply.
	fn := func(ctx context.Context, req server.Request, stream interface{}) error {
		returnValues = function.Call([]reflect.Value{service.rcvr, mtype.prepareContext(ctx), reflect.ValueOf(stream)})
		if err := returnValues[0].Interface(); err != nil {
			return err.(error)
		}

		return nil
	}

	for i := len(opts.HdlrWrappers); i > 0; i-- {
		fn = opts.HdlrWrappers[i-1](fn)
	}

	statusCode := codes.OK
	statusDesc := ""

	appErr := fn(ctx, r, ss)
	if appErr != nil {
		var err error
		var errStatus *status.Status
		switch verr := appErr.(type) {
		case *errors.Error:
			// micro.Error now proto based and we can attach it to grpc status
			statusCode = microError(verr)
			statusDesc = verr.Error()
			errStatus, err = status.New(statusCode, statusDesc).WithDetails(verr)
			if err != nil {
				return err
			}
		case proto.Message:
			// user defined error that proto based we can attach it to grpc status
			statusCode = convertCode(appErr)
			statusDesc = appErr.Error()
			errStatus, err = status.New(statusCode, statusDesc).WithDetails(verr)
			if err != nil {
				return err
			}
		case *rpcError:
			// rpcError handling may be we have ability to attach it to details?
			statusCode = verr.code
			statusDesc = verr.desc
			errStatus = status.New(statusCode, statusDesc)
		default:
			// default case user pass own error type that not proto based
			statusCode = convertCode(verr)
			statusDesc = verr.Error()
			errStatus = status.New(statusCode, statusDesc)
		}
		return errStatus.Err()
	}

	return status.New(statusCode, statusDesc).Err()
}

func (g *grpcServer) newGRPCCodec(contentType string) (encoding.Codec, error) {
	codecs := make(map[string]encoding.Codec)
	if g.opts.Context != nil {
		if v := g.opts.Context.Value(codecsKey{}); v != nil {
			codecs = v.(map[string]encoding.Codec)
		}
	}
	if c, ok := codecs[contentType]; ok {
		return c, nil
	}
	if c, ok := defaultGRPCCodecs[contentType]; ok {
		return c, nil
	}
	return nil, fmt.Errorf("Unsupported Content-Type: %s", contentType)
}

func (g *grpcServer) newCodec(contentType string) (codec.NewCodec, error) {
	if cf, ok := g.opts.Codecs[contentType]; ok {
		return cf, nil
	}
	if cf, ok := defaultRPCCodecs[contentType]; ok {
		return cf, nil
	}
	return nil, fmt.Errorf("Unsupported Content-Type: %s", contentType)
}

func (g *grpcServer) Options() server.Options {
	g.RLock()
	opts := g.opts
	g.RUnlock()

	return opts
}

func (g *grpcServer) Init(opts ...server.Option) error {
	g.configure(opts...)
	return nil
}

func (g *grpcServer) NewHandler(h interface{}, opts ...server.HandlerOption) server.Handler {
	return newRpcHandler(h, opts...)
}

func (g *grpcServer) Handle(h server.Handler) error {
	if err := g.rpc.register(h.Handler()); err != nil {
		return err
	}

	g.handlers[h.Name()] = h
	return nil
}

func (g *grpcServer) NewSubscriber(topic string, sb interface{}, opts ...server.SubscriberOption) server.Subscriber {
	return newSubscriber(topic, sb, opts...)
}

func (g *grpcServer) Subscribe(sb server.Subscriber) error {
	sub, ok := sb.(*subscriber)
	if !ok {
		return fmt.Errorf("invalid subscriber: expected *subscriber")
	}
	if len(sub.handlers) == 0 {
		return fmt.Errorf("invalid subscriber: no handler functions")
	}

	if err := validateSubscriber(sb); err != nil {
		return err
	}

	g.Lock()

	_, ok = g.subscribers[sub]
	if ok {
		return fmt.Errorf("subscriber %v already exists", sub)
	}
	g.subscribers[sub] = nil
	g.Unlock()
	return nil
}

func (g *grpcServer) Register() error {
	var err error
	var advt, host, port string

	// parse address for host, port
	config := g.opts

	// check the advertise address first
	// if it exists then use it, otherwise
	// use the address
	if len(config.Advertise) > 0 {
		advt = config.Advertise
	} else {
		advt = config.Address
	}

	if cnt := strings.Count(advt, ":"); cnt >= 1 {
		// ipv6 address in format [host]:port or ipv4 host:port
		host, port, err = net.SplitHostPort(advt)
		if err != nil {
			return err
		}
	} else {
		host = advt
	}

	addr, err := addr.Extract(host)
	if err != nil {
		return err
	}

	// make copy of metadata
	md := make(meta.Metadata)
	for k, v := range config.Metadata {
		md[k] = v
	}

	// register service
	node := &registry.Node{
		Id:       config.Name + "-" + config.Id,
		Address:  mnet.HostPort(addr, port),
		Metadata: md,
	}

	node.Metadata["broker"] = config.Broker.String()
	node.Metadata["registry"] = config.Registry.String()
	node.Metadata["server"] = g.String()
	node.Metadata["transport"] = g.String()
	node.Metadata["protocol"] = "grpc"

	g.RLock()
	// Maps are ordered randomly, sort the keys for consistency
	var handlerList []string
	for n, e := range g.handlers {
		// Only advertise non internal handlers
		if !e.Options().Internal {
			handlerList = append(handlerList, n)
		}
	}
	sort.Strings(handlerList)

	var subscriberList []*subscriber
	for e := range g.subscribers {
		// Only advertise non internal subscribers
		if !e.Options().Internal {
			subscriberList = append(subscriberList, e)
		}
	}
	sort.Slice(subscriberList, func(i, j int) bool {
		return subscriberList[i].topic > subscriberList[j].topic
	})

	endpoints := make([]*registry.Endpoint, 0, len(handlerList)+len(subscriberList))
	for _, n := range handlerList {
		endpoints = append(endpoints, g.handlers[n].Endpoints()...)
	}
	for _, e := range subscriberList {
		endpoints = append(endpoints, e.Endpoints()...)
	}
	g.RUnlock()

	service := &registry.Service{
		Name:      config.Name,
		Version:   config.Version,
		Nodes:     []*registry.Node{node},
		Endpoints: endpoints,
	}

	g.Lock()
	registered := g.registered
	g.Unlock()

	if !registered {
		log.Logf("Registry [%s] Registering node: %s", config.Registry.String(), node.Id)
	}

	// create registry options
	rOpts := []registry.RegisterOption{registry.RegisterTTL(config.RegisterTTL)}

	if err := config.Registry.Register(service, rOpts...); err != nil {
		return err
	}

	// already registered? don't need to register subscribers
	if registered {
		return nil
	}

	g.Lock()
	defer g.Unlock()

	g.registered = true

	for sb := range g.subscribers {
		handler := g.createSubHandler(sb, g.opts)
		var opts []broker.SubscribeOption
		if queue := sb.Options().Queue; len(queue) > 0 {
			opts = append(opts, broker.Queue(queue))
		}

		if cx := sb.Options().Context; cx != nil {
			opts = append(opts, broker.SubscribeContext(cx))
		}

		if !sb.Options().AutoAck {
			opts = append(opts, broker.DisableAutoAck())
		}

		log.Logf("Subscribing to topic: %s", sb.Topic())
		sub, err := config.Broker.Subscribe(sb.Topic(), handler, opts...)
		if err != nil {
			return err
		}
		g.subscribers[sb] = []broker.Subscriber{sub}
	}

	return nil
}

func (g *grpcServer) Deregister() error {
	var err error
	var advt, host, port string

	config := g.opts

	// check the advertise address first
	// if it exists then use it, otherwise
	// use the address
	if len(config.Advertise) > 0 {
		advt = config.Advertise
	} else {
		advt = config.Address
	}

	if cnt := strings.Count(advt, ":"); cnt >= 1 {
		// ipv6 address in format [host]:port or ipv4 host:port
		host, port, err = net.SplitHostPort(advt)
		if err != nil {
			return err
		}
	} else {
		host = advt
	}

	addr, err := addr.Extract(host)
	if err != nil {
		return err
	}

	node := &registry.Node{
		Id:      config.Name + "-" + config.Id,
		Address: mnet.HostPort(addr, port),
	}

	service := &registry.Service{
		Name:    config.Name,
		Version: config.Version,
		Nodes:   []*registry.Node{node},
	}

	log.Logf("Deregistering node: %s", node.Id)
	if err := config.Registry.Deregister(service); err != nil {
		return err
	}

	g.Lock()

	if !g.registered {
		g.Unlock()
		return nil
	}

	g.registered = false

	for sb, subs := range g.subscribers {
		for _, sub := range subs {
			log.Logf("Unsubscribing from topic: %s", sub.Topic())
			sub.Unsubscribe()
		}
		g.subscribers[sb] = nil
	}

	g.Unlock()
	return nil
}

func (g *grpcServer) Start() error {
	g.RLock()
	if g.started {
		g.RUnlock()
		return nil
	}
	g.RUnlock()

	config := g.Options()

	// micro: config.Transport.Listen(config.Address)
	var ts net.Listener
<<<<<<< HEAD
	var err error
	if strings.HasPrefix(config.Address, "unix://") {
		ts, err = net.Listen("unix", strings.TrimPrefix(config.Address, "unix://"))
	} else {
		ts, err = net.Listen("tcp", config.Address)
	}
	if err != nil {
		return err
=======

	if l := g.getListener(); l != nil {
		ts = l
	} else {
		var err error

		// check the tls config for secure connect
		if tc := config.TLSConfig; tc != nil {
			ts, err = tls.Listen("tcp", config.Address, tc)
			// otherwise just plain tcp listener
		} else {
			ts, err = net.Listen("tcp", config.Address)
		}
		if err != nil {
			return err
		}
>>>>>>> 964b7dee
	}

	log.Logf("Server [grpc] Listening on %s", ts.Addr().String())
	g.Lock()
	g.opts.Address = ts.Addr().String()
	g.Unlock()

	// only connect if we're subscribed
	if len(g.subscribers) > 0 {
		// connect to the broker
		if err := config.Broker.Connect(); err != nil {
			return err
		}

		log.Logf("Broker [%s] Connected to %s", config.Broker.String(), config.Broker.Address())
	}

	// announce self to the world
	if err := g.Register(); err != nil {
		log.Log("Server register error: ", err)
	}

	// micro: go ts.Accept(s.accept)
	go func() {
		if err := g.srv.Serve(ts); err != nil {
			log.Log("gRPC Server start error: ", err)
		}
	}()

	go func() {
		t := new(time.Ticker)

		// only process if it exists
		if g.opts.RegisterInterval > time.Duration(0) {
			// new ticker
			t = time.NewTicker(g.opts.RegisterInterval)
		}

		// return error chan
		var ch chan error

	Loop:
		for {
			select {
			// register self on interval
			case <-t.C:
				if err := g.Register(); err != nil {
					log.Log("Server register error: ", err)
				}
			// wait for exit
			case ch = <-g.exit:
				break Loop
			}
		}

		// deregister self
		if err := g.Deregister(); err != nil {
			log.Log("Server deregister error: ", err)
		}

		// wait for waitgroup
		if g.wg != nil {
			g.wg.Wait()
		}

		// stop the grpc server
		exit := make(chan bool)

		go func() {
			g.srv.GracefulStop()
			close(exit)
		}()

		select {
		case <-exit:
		case <-time.After(time.Second):
			g.srv.Stop()
		}

		// close transport
		ch <- nil

		log.Logf("Broker [%s] Disconnected from %s", config.Broker.String(), config.Broker.Address())
		// disconnect broker
		config.Broker.Disconnect()
	}()

	// mark the server as started
	g.Lock()
	g.started = true
	g.Unlock()

	return nil
}

func (g *grpcServer) Stop() error {
	g.RLock()
	if !g.started {
		g.RUnlock()
		return nil
	}
	g.RUnlock()

	ch := make(chan error)
	g.exit <- ch

	var err error
	select {
	case err = <-ch:
		g.Lock()
		g.started = false
		g.Unlock()
	}

	return err
}

func (g *grpcServer) String() string {
	return "grpc"
}

func NewServer(opts ...server.Option) server.Server {
	return newGRPCServer(opts...)
}<|MERGE_RESOLUTION|>--- conflicted
+++ resolved
@@ -800,16 +800,6 @@
 
 	// micro: config.Transport.Listen(config.Address)
 	var ts net.Listener
-<<<<<<< HEAD
-	var err error
-	if strings.HasPrefix(config.Address, "unix://") {
-		ts, err = net.Listen("unix", strings.TrimPrefix(config.Address, "unix://"))
-	} else {
-		ts, err = net.Listen("tcp", config.Address)
-	}
-	if err != nil {
-		return err
-=======
 
 	if l := g.getListener(); l != nil {
 		ts = l
@@ -826,7 +816,6 @@
 		if err != nil {
 			return err
 		}
->>>>>>> 964b7dee
 	}
 
 	log.Logf("Server [grpc] Listening on %s", ts.Addr().String())
