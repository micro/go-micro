package server

import (
	"context"
	"crypto/tls"
	"sync"
	"time"

	"go-micro.dev/v4/broker"
	"go-micro.dev/v4/codec"
	"go-micro.dev/v4/debug/trace"
	"go-micro.dev/v4/logger"
	"go-micro.dev/v4/registry"
	"go-micro.dev/v4/transport"
)

type RouterOptions struct {
	Logger logger.Logger
}

type RouterOption func(o *RouterOptions)

func newRouterOptions(opt ...RouterOption) RouterOptions {
	opts := RouterOptions{
		Logger: logger.DefaultLogger,
	}

	for _, o := range opt {
		o(&opts)
	}

	return opts
}

// WithRouterLogger sets the underline router logger.
func WithRouterLogger(l logger.Logger) RouterOption {
	return func(o *RouterOptions) {
		o.Logger = l
	}
}

type Options struct {
<<<<<<< HEAD
	Codecs       map[string]codec.NewCodec
	Broker       broker.Broker
	Registry     registry.Registry
	Tracer       trace.Tracer
	Transport    transport.Transport
	Metadata     map[string]string
	Name         string
	Address      string
	Advertise    string
	Id           string
	Version      string
	HdlrWrappers []HandlerWrapper
	SubWrappers  []SubscriberWrapper
=======
	Codecs        map[string]codec.NewCodec
	Broker        broker.Broker
	Registry      registry.Registry
	Tracer        trace.Tracer
	Transport     transport.Transport
	Metadata      map[string]string
	Name          string
	Address       string
	Advertise     string
	Id            string
	Version       string
	HdlrWrappers  []HandlerWrapper
	SubWrappers   []SubscriberWrapper
	ListenOptions []transport.ListenOption
	Logger        logger.Logger
>>>>>>> 24dfcef4

	// RegisterCheck runs a check function before registering the service
	RegisterCheck func(context.Context) error
	// The register expiry time
	RegisterTTL time.Duration
	// The interval on which to register
	RegisterInterval time.Duration

	// The router for requests
	Router Router

	// TLSConfig specifies tls.Config for secure serving
	TLSConfig *tls.Config

	// Other options for implementations of the interface
	// can be stored in a context
	Context context.Context
}

func newOptions(opt ...Option) Options {
	opts := Options{
		Codecs:           make(map[string]codec.NewCodec),
		Metadata:         map[string]string{},
		RegisterInterval: DefaultRegisterInterval,
		RegisterTTL:      DefaultRegisterTTL,
		Logger:           logger.DefaultLogger,
	}

	for _, o := range opt {
		o(&opts)
	}

	if opts.Broker == nil {
		opts.Broker = broker.DefaultBroker
	}

	if opts.Registry == nil {
		opts.Registry = registry.DefaultRegistry
	}

	if opts.Transport == nil {
		opts.Transport = transport.DefaultTransport
	}

	if opts.RegisterCheck == nil {
		opts.RegisterCheck = DefaultRegisterCheck
	}

	if len(opts.Address) == 0 {
		opts.Address = DefaultAddress
	}

	if len(opts.Name) == 0 {
		opts.Name = DefaultName
	}

	if len(opts.Id) == 0 {
		opts.Id = DefaultId
	}

	if len(opts.Version) == 0 {
		opts.Version = DefaultVersion
	}

	return opts
}

// Server name.
func Name(n string) Option {
	return func(o *Options) {
		o.Name = n
	}
}

// Unique server id.
func Id(id string) Option {
	return func(o *Options) {
		o.Id = id
	}
}

// Version of the service.
func Version(v string) Option {
	return func(o *Options) {
		o.Version = v
	}
}

// Address to bind to - host:port.
func Address(a string) Option {
	return func(o *Options) {
		o.Address = a
	}
}

// The address to advertise for discovery - host:port.
func Advertise(a string) Option {
	return func(o *Options) {
		o.Advertise = a
	}
}

// Broker to use for pub/sub.
func Broker(b broker.Broker) Option {
	return func(o *Options) {
		o.Broker = b
	}
}

// Codec to use to encode/decode requests for a given content type.
func Codec(contentType string, c codec.NewCodec) Option {
	return func(o *Options) {
		o.Codecs[contentType] = c
	}
}

// Context specifies a context for the service.
// Can be used to signal shutdown of the service
// Can be used for extra option values.
func Context(ctx context.Context) Option {
	return func(o *Options) {
		o.Context = ctx
	}
}

// Registry used for discovery.
func Registry(r registry.Registry) Option {
	return func(o *Options) {
		o.Registry = r
	}
}

// Tracer mechanism for distributed tracking.
func Tracer(t trace.Tracer) Option {
	return func(o *Options) {
		o.Tracer = t
	}
}

// Transport mechanism for communication e.g http, rabbitmq, etc.
func Transport(t transport.Transport) Option {
	return func(o *Options) {
		o.Transport = t
	}
}

// Metadata associated with the server.
func Metadata(md map[string]string) Option {
	return func(o *Options) {
		o.Metadata = md
	}
}

// RegisterCheck run func before registry service.
func RegisterCheck(fn func(context.Context) error) Option {
	return func(o *Options) {
		o.RegisterCheck = fn
	}
}

// Register the service with a TTL.
func RegisterTTL(t time.Duration) Option {
	return func(o *Options) {
		o.RegisterTTL = t
	}
}

// Register the service with at interval.
func RegisterInterval(t time.Duration) Option {
	return func(o *Options) {
		o.RegisterInterval = t
	}
}

// TLSConfig specifies a *tls.Config.
func TLSConfig(t *tls.Config) Option {
	return func(o *Options) {
		// set the internal tls
		o.TLSConfig = t

		// set the default transport if one is not
		// already set. Required for Init call below.
		if o.Transport == nil {
			o.Transport = transport.DefaultTransport
		}

		// set the transport tls
		o.Transport.Init(
			transport.Secure(true),
			transport.TLSConfig(t),
		)
	}
}

// WithRouter sets the request router.
func WithRouter(r Router) Option {
	return func(o *Options) {
		o.Router = r
	}
}

// WithLogger sets the underline logger.
func WithLogger(l logger.Logger) Option {
	return func(o *Options) {
		o.Logger = l
	}
}

// Wait tells the server to wait for requests to finish before exiting
// If `wg` is nil, server only wait for completion of rpc handler.
// For user need finer grained control, pass a concrete `wg` here, server will
// wait against it on stop.
func Wait(wg *sync.WaitGroup) Option {
	return func(o *Options) {
		if o.Context == nil {
			o.Context = context.Background()
		}
		if wg == nil {
			wg = new(sync.WaitGroup)
		}
		o.Context = context.WithValue(o.Context, "wait", wg)
	}
}

// Adds a handler Wrapper to a list of options passed into the server.
func WrapHandler(w HandlerWrapper) Option {
	return func(o *Options) {
		o.HdlrWrappers = append(o.HdlrWrappers, w)
	}
}

// Adds a subscriber Wrapper to a list of options passed into the server.
func WrapSubscriber(w SubscriberWrapper) Option {
	return func(o *Options) {
		o.SubWrappers = append(o.SubWrappers, w)
	}
}

<<<<<<< HEAD
// SetTransportOption set transport option
func SetTransportOption(option transport.Option) Option {
=======
// Add transport.ListenOption to the ListenOptions list, when using it, it will be passed to the
// httpTransport.Listen() method.
func ListenOption(option transport.ListenOption) Option {
>>>>>>> 24dfcef4
	return func(o *Options) {
		o.Transport.Init(option)
	}
}<|MERGE_RESOLUTION|>--- conflicted
+++ resolved
@@ -40,21 +40,6 @@
 }
 
 type Options struct {
-<<<<<<< HEAD
-	Codecs       map[string]codec.NewCodec
-	Broker       broker.Broker
-	Registry     registry.Registry
-	Tracer       trace.Tracer
-	Transport    transport.Transport
-	Metadata     map[string]string
-	Name         string
-	Address      string
-	Advertise    string
-	Id           string
-	Version      string
-	HdlrWrappers []HandlerWrapper
-	SubWrappers  []SubscriberWrapper
-=======
 	Codecs        map[string]codec.NewCodec
 	Broker        broker.Broker
 	Registry      registry.Registry
@@ -68,9 +53,7 @@
 	Version       string
 	HdlrWrappers  []HandlerWrapper
 	SubWrappers   []SubscriberWrapper
-	ListenOptions []transport.ListenOption
 	Logger        logger.Logger
->>>>>>> 24dfcef4
 
 	// RegisterCheck runs a check function before registering the service
 	RegisterCheck func(context.Context) error
@@ -309,14 +292,8 @@
 	}
 }
 
-<<<<<<< HEAD
-// SetTransportOption set transport option
+// SetTransportOption set transport option.
 func SetTransportOption(option transport.Option) Option {
-=======
-// Add transport.ListenOption to the ListenOptions list, when using it, it will be passed to the
-// httpTransport.Listen() method.
-func ListenOption(option transport.ListenOption) Option {
->>>>>>> 24dfcef4
 	return func(o *Options) {
 		o.Transport.Init(option)
 	}
