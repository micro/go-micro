// Package server is an interface for a micro server
package server

import (
	"context"
	"os"
	"os/signal"
	"time"

	"github.com/google/uuid"
	"github.com/micro/go-micro/v2/codec"
	"github.com/micro/go-micro/v2/logger"
	"github.com/micro/go-micro/v2/registry"
	signalutil "github.com/micro/go-micro/v2/util/signal"
)

// Server is a simple micro server abstraction
type Server interface {
	Options() Options
	Init(...Option) error
	Handle(Handler) error
	NewHandler(interface{}, ...HandlerOption) Handler
	NewSubscriber(string, interface{}, ...SubscriberOption) Subscriber
	Subscribe(Subscriber) error
	Start() error
	Stop() error
	String() string
}

// Router handle serving messages
type Router interface {
	// ProcessMessage processes a message
	ProcessMessage(context.Context, Message) error
	// ServeRequest processes a request to completion
	ServeRequest(context.Context, Request, Response) error
}

// Message is an async message interface
type Message interface {
	// Topic of the message
	Topic() string
	// The decoded payload value
	Payload() interface{}
	// The content type of the payload
	ContentType() string
	// The raw headers of the message
	Header() map[string]string
	// The raw body of the message
	Body() []byte
	// Codec used to decode the message
	Codec() codec.Reader
}

// Request is a synchronous request interface
type Request interface {
	// Service name requested
	Service() string
	// The action requested
	Method() string
	// Endpoint name requested
	Endpoint() string
	// Content type provided
	ContentType() string
	// Header of the request
	Header() map[string]string
	// Body is the initial decoded value
	Body() interface{}
	// Read the undecoded request body
	Read() ([]byte, error)
	// The encoded message stream
	Codec() codec.Reader
	// Indicates whether its a stream
	Stream() bool
}

// Response is the response writer for unencoded messages
type Response interface {
	// Encoded writer
	Codec() codec.Writer
	// Write the header
	WriteHeader(map[string]string)
	// write a response directly to the client
	Write([]byte) error
}

// Stream represents a stream established with a client.
// A stream can be bidirectional which is indicated by the request.
// The last error will be left in Error().
// EOF indicates end of the stream.
type Stream interface {
	Context() context.Context
	Request() Request
	Send(interface{}) error
	Recv(interface{}) error
	Error() error
	Close() error
}

// Handler interface represents a request handler. It's generated
// by passing any type of public concrete object with endpoints into server.NewHandler.
// Most will pass in a struct.
//
// Example:
//
//      type Greeter struct {}
//
//      func (g *Greeter) Hello(context, request, response) error {
//              return nil
//      }
//
type Handler interface {
	Name() string
	Handler() interface{}
	Endpoints() []*registry.Endpoint
	Options() HandlerOptions
}

// Subscriber interface represents a subscription to a given topic using
// a specific subscriber function or object with endpoints.
type Subscriber interface {
	Topic() string
	Subscriber() interface{}
	Endpoints() []*registry.Endpoint
	Options() SubscriberOptions
}

type Option func(*Options)

var (
	DefaultAddress                 = ":0"
	DefaultName                    = "go.micro.server"
	DefaultVersion                 = "latest"
	DefaultId                      = uuid.New().String()
	DefaultServer           Server = newRpcServer()
	DefaultRouter                  = newRpcRouter()
	DefaultRegisterCheck           = func(context.Context) error { return nil }
	DefaultRegisterInterval        = time.Second * 30
	DefaultRegisterTTL             = time.Minute

	// NewServer creates a new server
	NewServer func(...Option) Server = newRpcServer
	log                              = logger.NewHelper(logger.DefaultLogger).WithFields(map[string]interface{}{"service": "server"})
)

// DefaultOptions returns config options for the default service
func DefaultOptions() Options {
	return DefaultServer.Options()
}

// Init initialises the default server with options passed in
func Init(opt ...Option) {
	if DefaultServer == nil {
		DefaultServer = newRpcServer(opt...)
	}
	DefaultServer.Init(opt...)
}

// NewRouter returns a new router
func NewRouter() *router {
	return newRpcRouter()
}

// NewSubscriber creates a new subscriber interface with the given topic
// and handler using the default server
func NewSubscriber(topic string, h interface{}, opts ...SubscriberOption) Subscriber {
	return DefaultServer.NewSubscriber(topic, h, opts...)
}

// NewHandler creates a new handler interface using the default server
// Handlers are required to be a public object with public
// endpoints. Call to a service endpoint such as Foo.Bar expects
// the type:
//
//	type Foo struct {}
//	func (f *Foo) Bar(ctx, req, rsp) error {
//		return nil
//	}
//
func NewHandler(h interface{}, opts ...HandlerOption) Handler {
	return DefaultServer.NewHandler(h, opts...)
}

// Handle registers a handler interface with the default server to
// handle inbound requests
func Handle(h Handler) error {
	return DefaultServer.Handle(h)
}

// Subscribe registers a subscriber interface with the default server
// which subscribes to specified topic with the broker
func Subscribe(s Subscriber) error {
	return DefaultServer.Subscribe(s)
}

// Run starts the default server and waits for a kill
// signal before exiting. Also registers/deregisters the server
func Run() error {
	if err := Start(); err != nil {
		return err
	}

	ch := make(chan os.Signal, 1)
<<<<<<< HEAD
	signal.Notify(ch, signalutil.Shutdown()...)
=======
	signal.Notify(ch, signalutil.ShutdownSignals()...)
>>>>>>> e5c21555
	if logger.V(logger.InfoLevel, log) {
		log.Infof("Received signal %s", <-ch)
	}
	return Stop()
}

// Start starts the default server
func Start() error {
	config := DefaultServer.Options()
	if logger.V(logger.InfoLevel, log) {
		log.Infof("Starting server %s id %s", config.Name, config.Id)
	}
	return DefaultServer.Start()
}

// Stop stops the default server
func Stop() error {
	if logger.V(logger.InfoLevel, log) {
		log.Infof("Stopping server")
	}
	return DefaultServer.Stop()
}

// String returns name of Server implementation
func String() string {
	return DefaultServer.String()
}<|MERGE_RESOLUTION|>--- conflicted
+++ resolved
@@ -200,11 +200,8 @@
 	}
 
 	ch := make(chan os.Signal, 1)
-<<<<<<< HEAD
 	signal.Notify(ch, signalutil.Shutdown()...)
-=======
-	signal.Notify(ch, signalutil.ShutdownSignals()...)
->>>>>>> e5c21555
+
 	if logger.V(logger.InfoLevel, log) {
 		log.Infof("Received signal %s", <-ch)
 	}
