// Package memory is a in-memory store store
package memory

import (
	"sort"
	"strings"
	"time"

	"github.com/micro/go-micro/v2/store"

	"github.com/patrickmn/go-cache"
	"github.com/pkg/errors"
)

// NewStore returns a memory store
func NewStore(opts ...store.Option) store.Store {
	s := &memoryStore{
		options: store.Options{},
		store:   cache.New(cache.NoExpiration, 5*time.Minute),
	}
	for _, o := range opts {
		o(&s.options)
	}
	return s
}

type memoryStore struct {
	options store.Options

	store *cache.Cache
}

func (m *memoryStore) Init(opts ...store.Option) error {
	m.store.Flush()
	for _, o := range opts {
		o(&m.options)
	}
	return nil
}

func (m *memoryStore) Options() store.Options {
	return m.options
}

func (m *memoryStore) String() string {
	return "memory"
}

func (m *memoryStore) Read(key string, opts ...store.ReadOption) ([]*store.Record, error) {
	readOpts := store.ReadOptions{}
	for _, o := range opts {
		o(&readOpts)
	}

	var keys []string

	// Handle Prefix / suffix
	if readOpts.Prefix || readOpts.Suffix {
		var opts []store.ListOption
		if readOpts.Prefix {
			opts = append(opts, store.ListPrefix(key))
		}
		if readOpts.Suffix {
			opts = append(opts, store.ListSuffix(key))
		}
		opts = append(opts, store.ListLimit(readOpts.Limit))
		opts = append(opts, store.ListOffset(readOpts.Offset))
		k, err := m.List(opts...)
		if err != nil {
			return nil, errors.Wrap(err, "Memory: Read couldn't List()")
		}
		keys = k
	} else {
		keys = []string{key}
	}

	var results []*store.Record
	for _, k := range keys {
		r, err := m.get(k)
		if err != nil {
			return results, err
		}
		results = append(results, r)
	}

	return results, nil
}

func (m *memoryStore) get(k string) (*store.Record, error) {
	if len(m.options.Suffix) > 0 {
		k = k + m.options.Suffix
	}
	if len(m.options.Prefix) > 0 {
		k = m.options.Prefix + "/" + k
	}
	if len(m.options.Namespace) > 0 {
		k = m.options.Namespace + "/" + k
	}
	var storedRecord *internalRecord
	r, found := m.store.Get(k)
	if !found {
		return nil, store.ErrNotFound
	}
	storedRecord, ok := r.(*internalRecord)
	if !ok {
		return nil, errors.New("Retrieved a non *internalRecord from the cache")
	}
	// Copy the record on the way out
	newRecord := &store.Record{}
	newRecord.Key = storedRecord.key
	newRecord.Value = make([]byte, len(storedRecord.value))
	copy(newRecord.Value, storedRecord.value)
	newRecord.Expiry = time.Until(storedRecord.expiresAt)

	return newRecord, nil
}

func (m *memoryStore) Write(r *store.Record, opts ...store.WriteOption) error {
	writeOpts := store.WriteOptions{}
	for _, o := range opts {
		o(&writeOpts)
	}

	if len(opts) > 0 {
		// Copy the record before applying options, or the incoming record will be mutated
		newRecord := store.Record{}
		newRecord.Key = r.Key
		newRecord.Value = make([]byte, len(r.Value))
		copy(newRecord.Value, r.Value)
		newRecord.Expiry = r.Expiry

		if !writeOpts.Expiry.IsZero() {
			newRecord.Expiry = time.Until(writeOpts.Expiry)
		}
		if writeOpts.TTL != 0 {
			newRecord.Expiry = writeOpts.TTL
		}
		m.set(&newRecord)
	} else {
		m.set(r)
	}
	return nil
}

func (m *memoryStore) set(r *store.Record) {
	key := r.Key
	if len(m.options.Suffix) > 0 {
		key = key + m.options.Suffix
	}
	if len(m.options.Prefix) > 0 {
		key = m.options.Prefix + "/" + key
	}
	if len(m.options.Namespace) > 0 {
		key = m.options.Namespace + "/" + key
	}

	// copy the incoming record and then
	// convert the expiry in to a hard timestamp
	i := &internalRecord{}
	i.key = r.Key
	i.value = make([]byte, len(r.Value))
	copy(i.value, r.Value)
	i.expiresAt = time.Now().Add(r.Expiry)

	m.store.Set(key, i, r.Expiry)
}

func (m *memoryStore) Delete(key string, opts ...store.DeleteOption) error {
	deleteOptions := store.DeleteOptions{}
	for _, o := range opts {
		o(&deleteOptions)
	}
	m.delete(key)
	return nil
}

func (m *memoryStore) delete(key string) {
	if len(m.options.Suffix) > 0 {
		key = key + m.options.Suffix
	}
	if len(m.options.Prefix) > 0 {
		key = m.options.Prefix + "/" + key
	}
	if len(m.options.Namespace) > 0 {
		key = m.options.Namespace + "/" + key
	}
	m.store.Delete(key)
}

<<<<<<< HEAD
func (m *memoryStore) List(opts ...store.ListOption) ([]string, error) {
	listOptions := store.ListOptions{}
=======
func (m *memoryStore) Options() store.Options {
	return m.options
}

// NewStore returns a new store.Store
func NewStore(opts ...store.Option) store.Store {
	var options store.Options
>>>>>>> 5eae57d9
	for _, o := range opts {
		o(&listOptions)
	}
	allKeys := m.list(listOptions.Limit, listOptions.Offset)

	if len(listOptions.Prefix) > 0 {
		var prefixKeys []string
		for _, k := range allKeys {
			if strings.HasPrefix(k, listOptions.Prefix) {
				prefixKeys = append(prefixKeys, k)
			}
		}
		allKeys = prefixKeys
	}
	if len(listOptions.Suffix) > 0 {
		var suffixKeys []string
		for _, k := range allKeys {
			if strings.HasSuffix(k, listOptions.Suffix) {
				suffixKeys = append(suffixKeys, k)
			}
		}
		allKeys = suffixKeys
	}

	return allKeys, nil
}

func (m *memoryStore) list(limit, offset uint) []string {
	allItems := m.store.Items()
	allKeys := make([]string, len(allItems))
	i := 0
	for k := range allItems {
		if len(m.options.Suffix) > 0 {
			k = strings.TrimSuffix(k, m.options.Suffix)
		}
		if len(m.options.Namespace) > 0 {
			k = strings.TrimPrefix(k, m.options.Namespace+"/")
		}
		if len(m.options.Prefix) > 0 {
			k = strings.TrimPrefix(k, m.options.Prefix+"/")
		}
		allKeys[i] = k
		i++
	}
	if limit != 0 || offset != 0 {
		sort.Slice(allKeys, func(i, j int) bool { return allKeys[i] < allKeys[j] })
		min := func(i, j uint) uint {
			if i < j {
				return i
			}
			return j
		}
		return allKeys[offset:min(limit, uint(len(allKeys)))]
	}
	return allKeys
}

type internalRecord struct {
	key       string
	value     []byte
	expiresAt time.Time
}<|MERGE_RESOLUTION|>--- conflicted
+++ resolved
@@ -187,18 +187,13 @@
 	m.store.Delete(key)
 }
 
-<<<<<<< HEAD
+func (m *memoryStore) Options() store.Options {
+	return m.options
+}
+
 func (m *memoryStore) List(opts ...store.ListOption) ([]string, error) {
 	listOptions := store.ListOptions{}
-=======
-func (m *memoryStore) Options() store.Options {
-	return m.options
-}
-
-// NewStore returns a new store.Store
-func NewStore(opts ...store.Option) store.Store {
-	var options store.Options
->>>>>>> 5eae57d9
+
 	for _, o := range opts {
 		o(&listOptions)
 	}
