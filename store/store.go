// Package store is an interface for distributed data storage.
// The design document is located at https://github.com/micro/development/blob/master/design/store.md
package store

import (
	"errors"
	"time"
)

var (
	// ErrNotFound is returned when a key doesn't exist
	ErrNotFound = errors.New("not found")
	// DefaultStore is the memory store.
	DefaultStore Store = new(noopStore)
)

// Store is a data storage interface
type Store interface {
	// Init initialises the store. It must perform any required setup on the backing storage implementation and check that it is ready for use, returning any errors.
	Init(...Option) error
	// Options allows you to view the current options.
	Options() Options
	// String returns the name of the implementation.
	String() string
<<<<<<< HEAD
	// Read takes a single key name and optional ReadOptions. It returns matching []*Record or an error.
	Read(key string, opts ...ReadOption) ([]*Record, error)
	// Write() writes a record to the store, and returns an error if the record was not written.
	Write(r *Record, opts ...WriteOption) error
	// Delete removes the record with the corresponding key from the store.
	Delete(key string, opts ...DeleteOption) error
	// List returns any keys that match, or an empty list with no error if none matched.
	List(opts ...ListOption) ([]string, error)
=======
	// Options of the store
	Options() Options
>>>>>>> 5eae57d9
}

// Record is an item stored or retrieved from a Store
type Record struct {
	Key    string
	Value  []byte
	Expiry time.Duration
<<<<<<< HEAD
=======
}

type ReadOptions struct {
	// Read key as a prefix
	Prefix bool
	// Read key as a suffix
	Suffix bool
}

type ReadOption func(o *ReadOptions)

type noop struct{}

func (n *noop) Init(...Option) error {
	return nil
}

func (n *noop) List() ([]*Record, error) {
	return nil, nil
}

func (n *noop) Read(key string, opts ...ReadOption) ([]*Record, error) {
	return nil, nil
}

func (n *noop) Write(rec *Record) error {
	return nil
}

func (n *noop) Delete(key string) error {
	return nil
}

func (n *noop) String() string {
	return "noop"
}

func (n *noop) Options() Options {
	return Options{}
>>>>>>> 5eae57d9
}<|MERGE_RESOLUTION|>--- conflicted
+++ resolved
@@ -22,7 +22,6 @@
 	Options() Options
 	// String returns the name of the implementation.
 	String() string
-<<<<<<< HEAD
 	// Read takes a single key name and optional ReadOptions. It returns matching []*Record or an error.
 	Read(key string, opts ...ReadOption) ([]*Record, error)
 	// Write() writes a record to the store, and returns an error if the record was not written.
@@ -31,10 +30,8 @@
 	Delete(key string, opts ...DeleteOption) error
 	// List returns any keys that match, or an empty list with no error if none matched.
 	List(opts ...ListOption) ([]string, error)
-=======
 	// Options of the store
 	Options() Options
->>>>>>> 5eae57d9
 }
 
 // Record is an item stored or retrieved from a Store
@@ -42,46 +39,4 @@
 	Key    string
 	Value  []byte
 	Expiry time.Duration
-<<<<<<< HEAD
-=======
-}
-
-type ReadOptions struct {
-	// Read key as a prefix
-	Prefix bool
-	// Read key as a suffix
-	Suffix bool
-}
-
-type ReadOption func(o *ReadOptions)
-
-type noop struct{}
-
-func (n *noop) Init(...Option) error {
-	return nil
-}
-
-func (n *noop) List() ([]*Record, error) {
-	return nil, nil
-}
-
-func (n *noop) Read(key string, opts ...ReadOption) ([]*Record, error) {
-	return nil, nil
-}
-
-func (n *noop) Write(rec *Record) error {
-	return nil
-}
-
-func (n *noop) Delete(key string) error {
-	return nil
-}
-
-func (n *noop) String() string {
-	return "noop"
-}
-
-func (n *noop) Options() Options {
-	return Options{}
->>>>>>> 5eae57d9
 }