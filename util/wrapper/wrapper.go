--- conflicted
+++ resolved
@@ -152,7 +152,6 @@
 				endpoint = ec[1]
 			}
 
-<<<<<<< HEAD
 			// Check for debug endpoints which should be excluded from auth
 			if endpoint == "Stats" || endpoint == "Trace" {
 				return h(ctx, req, rsp)
@@ -161,13 +160,6 @@
 			// Exclude any user excluded endpoints
 			for _, e := range a.Options().Excludes {
 				if e == req.Endpoint() {
-=======
-			// Check for endpoints excluded from auth. If the endpoint
-			// matches, execute the handler and return
-			excludes := append(a.Options().Excludes, "Stats", "Trace")
-			for _, e := range excludes {
-				if e == endpoint {
->>>>>>> ea70711d
 					return h(ctx, req, rsp)
 				}
 			}
