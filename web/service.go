package web

import (
	"crypto/tls"
	"fmt"
	"net"
	"net/http"
	"os"
	"os/signal"
	"path/filepath"
	"strings"
	"sync"
	"time"

	"github.com/micro/cli/v2"
	"github.com/micro/go-micro/v2"
	"github.com/micro/go-micro/v2/logger"
	"github.com/micro/go-micro/v2/registry"
	maddr "github.com/micro/go-micro/v2/util/addr"
	authutil "github.com/micro/go-micro/v2/util/auth"
	mhttp "github.com/micro/go-micro/v2/util/http"
	mnet "github.com/micro/go-micro/v2/util/net"
	signalutil "github.com/micro/go-micro/v2/util/signal"
	mls "github.com/micro/go-micro/v2/util/tls"
)

type service struct {
	opts Options

	mux *http.ServeMux
	srv *registry.Service

	sync.RWMutex
	running bool
	static  bool
	exit    chan chan error
}

func newService(opts ...Option) Service {
	options := newOptions(opts...)
	s := &service{
		opts:   options,
		mux:    http.NewServeMux(),
		static: true,
	}
	s.srv = s.genSrv()
	return s
}

func (s *service) genSrv() *registry.Service {
	var host string
	var port string
	var err error

	// default host:port
	if len(s.opts.Address) > 0 {
		host, port, err = net.SplitHostPort(s.opts.Address)
		if err != nil {
			logger.Fatal(err)
		}
	}

	// check the advertise address first
	// if it exists then use it, otherwise
	// use the address
	if len(s.opts.Advertise) > 0 {
		host, port, err = net.SplitHostPort(s.opts.Advertise)
		if err != nil {
			logger.Fatal(err)
		}
	}

	addr, err := maddr.Extract(host)
	if err != nil {
		logger.Fatal(err)
	}

	if strings.Count(addr, ":") > 0 {
		addr = "[" + addr + "]"
	}

	return &registry.Service{
		Name:    s.opts.Name,
		Version: s.opts.Version,
		Nodes: []*registry.Node{{
			Id:       s.opts.Id,
			Address:  fmt.Sprintf("%s:%s", addr, port),
			Metadata: s.opts.Metadata,
		}},
	}
}

func (s *service) run(exit chan bool) {
	s.RLock()
	if s.opts.RegisterInterval <= time.Duration(0) {
		s.RUnlock()
		return
	}

	t := time.NewTicker(s.opts.RegisterInterval)
	s.RUnlock()

	for {
		select {
		case <-t.C:
			s.register()
		case <-exit:
			t.Stop()
			return
		}
	}
}

func (s *service) register() error {
<<<<<<< HEAD
	s.Lock()
	defer s.Unlock()
=======
	s.RLock()
	defer s.RUnlock()
>>>>>>> 3d363988

	if s.srv == nil {
		return nil
	}
	// default to service registry
	r := s.opts.Service.Client().Options().Registry
	// switch to option if specified
	if s.opts.Registry != nil {
		r = s.opts.Registry
	}

	// service node need modify, node address maybe changed
	srv := s.genSrv()
	srv.Endpoints = s.srv.Endpoints
	s.srv = srv

	// use RegisterCheck func before register
	if err := s.opts.RegisterCheck(s.opts.Context); err != nil {
		if logger.V(logger.ErrorLevel, logger.DefaultLogger) {
			logger.Errorf("Server %s-%s register check error: %s", s.opts.Name, s.opts.Id, err)
		}
		return err
	}

	return r.Register(s.srv, registry.RegisterTTL(s.opts.RegisterTTL))
}

func (s *service) deregister() error {
<<<<<<< HEAD
	s.Lock()
	defer s.Unlock()
=======
	s.RLock()
	defer s.RUnlock()
>>>>>>> 3d363988

	if s.srv == nil {
		return nil
	}
	// default to service registry
	r := s.opts.Service.Client().Options().Registry
	// switch to option if specified
	if s.opts.Registry != nil {
		r = s.opts.Registry
	}
	return r.Deregister(s.srv)
}

func (s *service) start() error {
	s.Lock()
	defer s.Unlock()

	if s.running {
		return nil
	}

	for _, fn := range s.opts.BeforeStart {
		if err := fn(); err != nil {
			return err
		}
	}

	l, err := s.listen("tcp", s.opts.Address)
	if err != nil {
		return err
	}

	s.opts.Address = l.Addr().String()
	srv := s.genSrv()
	srv.Endpoints = s.srv.Endpoints
	s.srv = srv

	var h http.Handler

	if s.opts.Handler != nil {
		h = s.opts.Handler
	} else {
		h = s.mux
		var r sync.Once

		// register the html dir
		r.Do(func() {
			// static dir
			static := s.opts.StaticDir
			if s.opts.StaticDir[0] != '/' {
				dir, _ := os.Getwd()
				static = filepath.Join(dir, static)
			}

			// set static if no / handler is registered
			if s.static {
				_, err := os.Stat(static)
				if err == nil {
					if logger.V(logger.InfoLevel, logger.DefaultLogger) {
						logger.Infof("Enabling static file serving from %s", static)
					}
					s.mux.Handle("/", http.FileServer(http.Dir(static)))
				}
			}
		})
	}

	var httpSrv *http.Server
	if s.opts.Server != nil {
		httpSrv = s.opts.Server
	} else {
		httpSrv = &http.Server{}
	}

	httpSrv.Handler = h

	go httpSrv.Serve(l)

	for _, fn := range s.opts.AfterStart {
		if err := fn(); err != nil {
			return err
		}
	}

	s.exit = make(chan chan error, 1)
	s.running = true

	go func() {
		ch := <-s.exit
		ch <- l.Close()
	}()

	if logger.V(logger.InfoLevel, logger.DefaultLogger) {
		logger.Infof("Listening on %v", l.Addr().String())
	}
	return nil
}

func (s *service) stop() error {
	s.Lock()
	defer s.Unlock()

	if !s.running {
		return nil
	}

	for _, fn := range s.opts.BeforeStop {
		if err := fn(); err != nil {
			return err
		}
	}

	ch := make(chan error, 1)
	s.exit <- ch
	s.running = false

	if logger.V(logger.InfoLevel, logger.DefaultLogger) {
		logger.Info("Stopping")
	}

	for _, fn := range s.opts.AfterStop {
		if err := fn(); err != nil {
			if chErr := <-ch; chErr != nil {
				return chErr
			}
			return err
		}
	}

	return <-ch
}

func (s *service) Client() *http.Client {
	rt := mhttp.NewRoundTripper(
		mhttp.WithRegistry(s.opts.Registry),
	)
	return &http.Client{
		Transport: rt,
	}
}

func (s *service) Handle(pattern string, handler http.Handler) {
	var seen bool
	s.RLock()
	for _, ep := range s.srv.Endpoints {
		if ep.Name == pattern {
			seen = true
			break
		}
	}
	s.RUnlock()

	// if its unseen then add an endpoint
	if !seen {
		s.Lock()
		s.srv.Endpoints = append(s.srv.Endpoints, &registry.Endpoint{
			Name: pattern,
		})
		s.Unlock()
	}

	// disable static serving
	if pattern == "/" {
		s.Lock()
		s.static = false
		s.Unlock()
	}

	// register the handler
	s.mux.Handle(pattern, handler)
}

func (s *service) HandleFunc(pattern string, handler func(http.ResponseWriter, *http.Request)) {

	var seen bool
	s.RLock()
	for _, ep := range s.srv.Endpoints {
		if ep.Name == pattern {
			seen = true
			break
		}
	}
	s.RUnlock()

	if !seen {
		s.Lock()
		s.srv.Endpoints = append(s.srv.Endpoints, &registry.Endpoint{
			Name: pattern,
		})
		s.Unlock()
	}

	// disable static serving
	if pattern == "/" {
		s.Lock()
		s.static = false
		s.Unlock()
	}

	s.mux.HandleFunc(pattern, handler)
}

func (s *service) Init(opts ...Option) error {
	s.Lock()

	for _, o := range opts {
		o(&s.opts)
	}

	serviceOpts := []micro.Option{}

	if len(s.opts.Flags) > 0 {
		serviceOpts = append(serviceOpts, micro.Flags(s.opts.Flags...))
	}

	if s.opts.Registry != nil {
		serviceOpts = append(serviceOpts, micro.Registry(s.opts.Registry))
	}

	s.Unlock()

	serviceOpts = append(serviceOpts, micro.Action(func(ctx *cli.Context) error {
		s.Lock()
		defer s.Unlock()

		if ttl := ctx.Int("register_ttl"); ttl > 0 {
			s.opts.RegisterTTL = time.Duration(ttl) * time.Second
		}

		if interval := ctx.Int("register_interval"); interval > 0 {
			s.opts.RegisterInterval = time.Duration(interval) * time.Second
		}

		if name := ctx.String("server_name"); len(name) > 0 {
			s.opts.Name = name
		}

		if ver := ctx.String("server_version"); len(ver) > 0 {
			s.opts.Version = ver
		}

		if id := ctx.String("server_id"); len(id) > 0 {
			s.opts.Id = id
		}

		if addr := ctx.String("server_address"); len(addr) > 0 {
			s.opts.Address = addr
		}

		if adv := ctx.String("server_advertise"); len(adv) > 0 {
			s.opts.Advertise = adv
		}

		if s.opts.Action != nil {
			s.opts.Action(ctx)
		}

		return nil
	}))

	s.RLock()
	// pass in own name and version
	if s.opts.Service.Name() == "" {
		serviceOpts = append(serviceOpts, micro.Name(s.opts.Name))
	}
	serviceOpts = append(serviceOpts, micro.Version(s.opts.Version))
	s.RUnlock()

	s.opts.Service.Init(serviceOpts...)

	s.Lock()
	srv := s.genSrv()
	srv.Endpoints = s.srv.Endpoints
	s.srv = srv
	s.Unlock()

	return nil
}

func (s *service) Run() error {
	// generate an auth account
	srvID := s.opts.Service.Server().Options().Id
	srvName := s.opts.Service.Name()
	if err := authutil.Generate(srvID, srvName, s.opts.Service.Options().Auth); err != nil {
		return err
	}

	if err := s.start(); err != nil {
		return err
	}

	if err := s.register(); err != nil {
		return err
	}

	// start reg loop
	ex := make(chan bool)
	go s.run(ex)

	ch := make(chan os.Signal, 1)
	if s.opts.Signal {
		signal.Notify(ch, signalutil.Shutdown()...)
	}

	select {
	// wait on kill signal
	case sig := <-ch:
		if logger.V(logger.InfoLevel, logger.DefaultLogger) {
			logger.Infof("Received signal %s", sig)
		}
	// wait on context cancel
	case <-s.opts.Context.Done():
		if logger.V(logger.InfoLevel, logger.DefaultLogger) {
			logger.Info("Received context shutdown")
		}
	}

	// exit reg loop
	close(ex)

	if err := s.deregister(); err != nil {
		return err
	}

	return s.stop()
}

// Options returns the options for the given service
func (s *service) Options() Options {
	return s.opts
}

func (s *service) listen(network, addr string) (net.Listener, error) {
	var l net.Listener
	var err error

	// TODO: support use of listen options
	if s.opts.Secure || s.opts.TLSConfig != nil {
		config := s.opts.TLSConfig

		fn := func(addr string) (net.Listener, error) {
			if config == nil {
				hosts := []string{addr}

				// check if its a valid host:port
				if host, _, err := net.SplitHostPort(addr); err == nil {
					if len(host) == 0 {
						hosts = maddr.IPs()
					} else {
						hosts = []string{host}
					}
				}

				// generate a certificate
				cert, err := mls.Certificate(hosts...)
				if err != nil {
					return nil, err
				}
				config = &tls.Config{Certificates: []tls.Certificate{cert}}
			}
			return tls.Listen(network, addr, config)
		}

		l, err = mnet.Listen(addr, fn)
	} else {
		fn := func(addr string) (net.Listener, error) {
			return net.Listen(network, addr)
		}

		l, err = mnet.Listen(addr, fn)
	}

	if err != nil {
		return nil, err
	}

	return l, nil
}<|MERGE_RESOLUTION|>--- conflicted
+++ resolved
@@ -112,13 +112,8 @@
 }
 
 func (s *service) register() error {
-<<<<<<< HEAD
 	s.Lock()
 	defer s.Unlock()
-=======
-	s.RLock()
-	defer s.RUnlock()
->>>>>>> 3d363988
 
 	if s.srv == nil {
 		return nil
@@ -147,13 +142,8 @@
 }
 
 func (s *service) deregister() error {
-<<<<<<< HEAD
 	s.Lock()
 	defer s.Unlock()
-=======
-	s.RLock()
-	defer s.RUnlock()
->>>>>>> 3d363988
 
 	if s.srv == nil {
 		return nil
